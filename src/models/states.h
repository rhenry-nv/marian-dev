#pragma once

#include "marian.h"
#include "rnn/types.h"

namespace marian {

class EncoderState {
private:
  Expr context_;
  Expr mask_;
  Ptr<data::CorpusBatch> batch_;

public:
  EncoderState(Expr context, Expr mask, Ptr<data::CorpusBatch> batch)
      : context_(context), mask_(mask), batch_(batch) {}

  EncoderState() {}

  virtual Expr getContext() { return context_; }
  virtual Expr getAttended() { return context_; }
  virtual Expr getMask() { return mask_; }

  virtual const std::vector<size_t>& getSourceWords() {
    return batch_->front()->data();
  }
};

class DecoderState {
protected:
  std::vector<Ptr<EncoderState>> encStates_;

  Expr targetEmbeddings_;
  Expr targetMask_;
  Expr probs_;
  bool singleStep_{false};
  rnn::States states_;
  Expr extraLoss_; // for Frank's experiment

public:
  DecoderState(const rnn::States& states,
               Expr probs,
               std::vector<Ptr<EncoderState>>& encStates)
      : states_(states), probs_(probs), encStates_(encStates) {}

  DecoderState(const rnn::States& states,
               Expr probs, Expr extraLoss,
               std::vector<Ptr<EncoderState>>& encStates)
      : states_(states), probs_(probs), extraLoss_(extraLoss), encStates_(encStates) {}

  virtual std::vector<Ptr<EncoderState>>& getEncoderStates() {
    return encStates_;
  }
  virtual Expr getProbs() { return probs_; }
  virtual void setProbs(Expr probs) { probs_ = probs; }

<<<<<<< HEAD
  virtual Expr getExtraLoss() { return extraLoss_; }

  virtual Ptr<DecoderState> select(const std::vector<size_t>& selIdx, int beamSize) {
    return New<DecoderState>(states_.select(selIdx, beamSize), probs_, encStates_);
=======
  virtual Ptr<DecoderState> select(const std::vector<size_t>& selIdx,
                                   int beamSize) {
    return New<DecoderState>(
        states_.select(selIdx, beamSize), probs_, encStates_);
>>>>>>> c7658695
  }

  virtual const rnn::States& getStates() { return states_; }

  virtual Expr getTargetEmbeddings() { return targetEmbeddings_; };

  virtual void setTargetEmbeddings(Expr targetEmbeddings) {
    targetEmbeddings_ = targetEmbeddings;
  }

  virtual Expr getTargetMask() { return targetMask_; };

  virtual void setTargetMask(Expr targetMask) { targetMask_ = targetMask; }

  virtual bool doSingleStep() { return singleStep_; };

  virtual void setSingleStep(bool singleStep = true) {
    singleStep_ = singleStep;
  }

  virtual const std::vector<size_t>& getSourceWords() {
    return getEncoderStates()[0]->getSourceWords();
  }

  virtual void blacklist(Expr totalCosts, Ptr<data::CorpusBatch> batch) {}
};
}<|MERGE_RESOLUTION|>--- conflicted
+++ resolved
@@ -54,17 +54,12 @@
   virtual Expr getProbs() { return probs_; }
   virtual void setProbs(Expr probs) { probs_ = probs; }
 
-<<<<<<< HEAD
   virtual Expr getExtraLoss() { return extraLoss_; }
 
-  virtual Ptr<DecoderState> select(const std::vector<size_t>& selIdx, int beamSize) {
-    return New<DecoderState>(states_.select(selIdx, beamSize), probs_, encStates_);
-=======
   virtual Ptr<DecoderState> select(const std::vector<size_t>& selIdx,
                                    int beamSize) {
     return New<DecoderState>(
         states_.select(selIdx, beamSize), probs_, encStates_);
->>>>>>> c7658695
   }
 
   virtual const rnn::States& getStates() { return states_; }
