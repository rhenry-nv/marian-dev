#pragma once

#include "layers/generic.h"
#include "layers/guided_alignment.h"
#include "layers/loss.h"
#include "layers/weight.h"
#include "models/encoder_decoder.h"
#include "models/encoder_classifier.h"

namespace marian {
namespace models {

// @TODO: this whole file is an unholy mess and needs to be refactored.
// Using MultiRationalLoss is a first improvement, but we can probably
// unify classifier and decoder costs. Also rethink step-wise cost.

// @TODO: inheritance and polymorphism is used here in a rather unclear way.
// E.g. returns Ptr<MultiRationalLoss> which should be Ptr<RationalLoss>?
// Other functions return RationalLoss directly without Ptr<...>, but also
// they do not need polymorphism here.

class CostBase {
public:
  virtual Ptr<MultiRationalLoss> apply(Ptr<ModelBase> model,
                                       Ptr<ExpressionGraph> graph,
                                       Ptr<data::Batch> batch,
                                       bool clearGraph = true) = 0;
};

class EncoderDecoderCE : public CostBase {
protected:
  Ptr<Options> options_;

  bool inference_{false};
  bool toBeWeighted_{false};

  // @TODO: single loss seems wrong
  Ptr<LabelwiseLoss> loss_;
  Ptr<WeightingBase> weighter_;

public:
  EncoderDecoderCE(Ptr<Options> options)
      : options_(options), inference_(options->get<bool>("inference", false)) {
    loss_ = newLoss(options_, inference_);

    toBeWeighted_
        = (options_->hasAndNotEmpty("data-weighting") && !inference_)
          || (options_->has("dynamic-weighting") && options_->get<bool>("dynamic-weighting")
              && !inference_);
    if(toBeWeighted_)
      weighter_ = WeightingFactory(options_);
  }

  Ptr<MultiRationalLoss> apply(Ptr<ModelBase> model,
             Ptr<ExpressionGraph> graph,
             Ptr<data::Batch> batch,
             bool clearGraph = true) override {
    auto encdec = std::static_pointer_cast<EncoderDecoder>(model);
    auto corpusBatch = std::static_pointer_cast<data::CorpusBatch>(batch);

    auto state = encdec->stepAll(graph, corpusBatch, clearGraph);

    Expr weights;
    if(toBeWeighted_)
      weights = weighter_->getWeights(graph, corpusBatch);

    // multi-objective training
    Ptr<MultiRationalLoss> multiLoss = newMultiLoss(options_);

    // @TODO: adapt to multi-objective training with multiple decoders
    auto partialLoss = loss_->apply(state->getLogProbs(),
                                    state->getTargetIndices(),
                                    state->getTargetMask(),
                                    weights);
    multiLoss->push_back(partialLoss);

    if(options_->get("guided-alignment", std::string("none")) != "none" && !inference_) {
      auto attentionVectors = encdec->getDecoders()[0]->getAlignments();
      ABORT_IF(attentionVectors.empty(), "Model does not seem to support alignments");

      auto attention = concatenate(attentionVectors, /*axis =*/ -1);

      auto alignmentLoss = guidedAlignmentCost(graph, corpusBatch, options_, attention);
      multiLoss->push_back(alignmentLoss);
    }

    return multiLoss;
  }
};

// Wraps an EncoderClassifier so it can produce a cost from raw logits. @TODO: Needs refactoring
class EncoderClassifierCE : public CostBase {
protected:
  Ptr<Options> options_;
  bool inference_{false};

  // @TODO: single loss seems wrong, especially since we support multiple objectives here,
  // also not sure this needs to be a member at all.
  Ptr<LabelwiseLoss> loss_;

public:
  EncoderClassifierCE(Ptr<Options> options)
      : options_(options), inference_(options->get<bool>("inference", false)) {
    loss_ = newLoss(options_, inference_);
  }

  Ptr<MultiRationalLoss> apply(Ptr<ModelBase> model,
             Ptr<ExpressionGraph> graph,
             Ptr<data::Batch> batch,
             bool clearGraph = true) override {

    auto enccls = std::static_pointer_cast<EncoderClassifier>(model);
    auto corpusBatch = std::static_pointer_cast<data::CorpusBatch>(batch);

    auto states = enccls->apply(graph, corpusBatch, clearGraph);

    // multi-objective training
    Ptr<MultiRationalLoss> multiLoss = newMultiLoss(options_);
    for(int i = 0; i < states.size(); ++i) {
      auto partialLoss = loss_->apply(states[i]->getLogProbs(),
                                      states[i]->getTargetIndices(),
                                      /*mask=*/nullptr,
                                      /*weights=*/nullptr);
      multiLoss->push_back(partialLoss);
    }
    return multiLoss;
  }
};

class Trainer : public ModelBase {
protected:
  Ptr<ModelBase> model_;
  Ptr<CostBase> cost_;

public:
  Trainer(Ptr<ModelBase> model, Ptr<CostBase> cost)
      : model_(model), cost_(cost) {}

  Ptr<ModelBase> getModel() { return model_; }

  virtual void load(Ptr<ExpressionGraph> graph,
                    const std::string& name,
                    bool markedReloaded = true) override {
    model_->load(graph, name, markedReloaded);
  };

  virtual void save(Ptr<ExpressionGraph> graph,
                    const std::string& name,
                    bool saveTranslatorConfig = false) override {
    model_->save(graph, name, saveTranslatorConfig);
  }

  virtual Ptr<RationalLoss> build(Ptr<ExpressionGraph> graph,
                                  Ptr<data::Batch> batch,
                                  bool clearGraph = true) override {
    return cost_->apply(model_, graph, batch, clearGraph);
  };

  virtual void clear(Ptr<ExpressionGraph> graph) override { model_->clear(graph); };
};

typedef Trainer Scorer;

class CostStep {
public:
  virtual Ptr<DecoderState> apply(Ptr<DecoderState> state) = 0;
};

class LogSoftmaxStep : public CostStep {
public:
  virtual Ptr<DecoderState> apply(Ptr<DecoderState> state) override {
    // decoder needs normalized probabilities (note: skipped if beam 1 and --skip-cost)
    auto logits = state->getLogProbs();

    auto logprobs = logsoftmax(logits);

    state->setLogProbs(logprobs);
    return state;
  }
};

// Gumbel-max noising for sampling during beam-search
// Seems to work well enough with beam-size=1. Turn on
// with --output-sampling during translation with marian-decoder
class GumbelSoftmaxStep : public CostStep {
public:
  virtual Ptr<DecoderState> apply(Ptr<DecoderState> state) override {
    auto logits = state->getLogProbs();

<<<<<<< HEAD
    auto logprobs = logsoftmax(logits + constant_like(logits, inits::gumbel()));
=======
    auto logprobs = logsoftmax(logits + constant_like(logits, inits::gumbel));
>>>>>>> 7e517e2e

    state->setLogProbs(logprobs);
    return state;
  }
};

// class to wrap an EncoderDecoderBase and a CostStep that are executed in sequence,
// wrapped again in the EncoderDecoderBase interface
// @TODO: seems we are conflating an interface defition with its implementation?
class Stepwise : public EncoderDecoderBase {
protected:
  Ptr<EncoderDecoderBase> encdec_;
  Ptr<CostStep> cost_;

public:
  Stepwise(Ptr<EncoderDecoderBase> encdec, Ptr<CostStep> cost)
      : encdec_(encdec), cost_(cost) {}

  virtual void load(Ptr<ExpressionGraph> graph,
                    const std::string& name,
                    bool markedReloaded = true) override {
    encdec_->load(graph, name, markedReloaded);
  }

  virtual void mmap(Ptr<ExpressionGraph> graph,
                    const void* ptr,
                    bool markedReloaded = true) override {
    encdec_->mmap(graph, ptr, markedReloaded);
  };

  virtual void save(Ptr<ExpressionGraph> graph,
                    const std::string& name,
                    bool saveTranslatorConfig = false) override {
    encdec_->save(graph, name, saveTranslatorConfig);
  }

  virtual void clear(Ptr<ExpressionGraph> graph) override { encdec_->clear(graph); }

  virtual Ptr<RationalLoss> build(Ptr<ExpressionGraph> graph,
                                  Ptr<data::Batch> batch,
                                  bool clearGraph = true) override {
    auto corpusBatch = std::static_pointer_cast<data::CorpusBatch>(batch);
    return build(graph, corpusBatch, clearGraph);
  }

  virtual Ptr<DecoderState> startState(Ptr<ExpressionGraph> graph,
                                       Ptr<data::CorpusBatch> batch) override {
    return encdec_->startState(graph, batch);
  }

  virtual Ptr<DecoderState> step(Ptr<ExpressionGraph> graph,
                                 Ptr<DecoderState> state,
                                 const std::vector<IndexType>& hypIndices,
                                 const std::vector<IndexType>& embIndices,
                                 int dimBatch,
                                 int beamSize) override {
    auto nextState = encdec_->step(
        graph, state, hypIndices, embIndices, dimBatch, beamSize);
    return cost_->apply(nextState);
  }

  virtual Ptr<RationalLoss> build(Ptr<ExpressionGraph> /*graph*/,
                                  Ptr<data::CorpusBatch> /*batch*/,
                                  bool /*clearGraph*/ = true) override {
    ABORT("Wrong wrapper. Use models::Trainer or models::Scorer");
    return nullptr;
  }

  virtual Ptr<Options> getOptions() override { return encdec_->getOptions(); };

  virtual void setShortlistGenerator(
      Ptr<data::ShortlistGenerator> shortlistGenerator) override {
    encdec_->setShortlistGenerator(shortlistGenerator);
  };

  virtual Ptr<data::Shortlist> getShortlist() override {
    return encdec_->getShortlist();
  };

  virtual data::SoftAlignment getAlignment() override { return encdec_->getAlignment(); }
};

inline Ptr<ModelBase> add_cost(Ptr<EncoderDecoder> encdec,
                               Ptr<Options> options) {
  switch(options->get<usage>("usage", usage::raw)) {
    case usage::training:
      return New<Trainer>(encdec, New<EncoderDecoderCE>(options));
    case usage::scoring:
      return New<Scorer>(encdec, New<EncoderDecoderCE>(options));
    case usage::translation:
      if(options->get<bool>("output-sampling", false))
        return New<Stepwise>(encdec, New<GumbelSoftmaxStep>());
      else
        return New<Stepwise>(encdec, New<LogSoftmaxStep>());
    case usage::raw:
    default:
      return encdec;
  }
}

inline Ptr<ModelBase> add_cost(Ptr<EncoderClassifier> enccls,
                               Ptr<Options> options) {
  switch(options->get<usage>("usage", usage::raw)) {
    case usage::training:
      return New<Trainer>(enccls, New<EncoderClassifierCE>(options));
    case usage::scoring:
      return New<Scorer>(enccls, New<EncoderClassifierCE>(options));
    case usage::translation:
      ABORT("Classifier cannot be used for translation");
    case usage::raw:
    default:
      return enccls;
  }
}

}  // namespace models
}  // namespace marian<|MERGE_RESOLUTION|>--- conflicted
+++ resolved
@@ -187,11 +187,7 @@
   virtual Ptr<DecoderState> apply(Ptr<DecoderState> state) override {
     auto logits = state->getLogProbs();
 
-<<<<<<< HEAD
     auto logprobs = logsoftmax(logits + constant_like(logits, inits::gumbel()));
-=======
-    auto logprobs = logsoftmax(logits + constant_like(logits, inits::gumbel));
->>>>>>> 7e517e2e
 
     state->setLogProbs(logprobs);
     return state;
