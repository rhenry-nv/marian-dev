#pragma once

#include "common/config.h"
#include "common/definitions.h"
#include "common/file_stream.h"
#include "data/corpus_base.h"
#include "data/types.h"

#include <random>
#include <unordered_map>
#include <unordered_set>
#include <vector>
#include <iostream>
#include <algorithm>

namespace marian {
namespace data {

class Shortlist {
private:
  std::vector<WordIndex> indices_;    // // [packed shortlist index] -> word index, used to select columns from output embeddings

public:
  Shortlist(const std::vector<WordIndex>& indices)
    : indices_(indices) {}

  const std::vector<WordIndex>& indices() const { return indices_; }
  WordIndex reverseMap(int idx) { return indices_[idx]; }

  int tryForwardMap(WordIndex wIdx) {
    auto first = std::lower_bound(indices_.begin(), indices_.end(), wIdx);
    if(first != indices_.end() && *first == wIdx)         // check if element not less than wIdx has been found and if equal to wIdx
      return (int)std::distance(indices_.begin(), first); // return coordinate if found
    else
      return -1;                                          // return -1 if not found
  }

};

class ShortlistGenerator {
public:
  virtual ~ShortlistGenerator() {}

  virtual Ptr<Shortlist> generate(Ptr<data::CorpusBatch> batch) const = 0;

  // Writes text version of (possibly) pruned short list to file
  // with given prefix and implementation-specific suffixes.
  virtual void dump(const std::string& /*prefix*/) const {
    ABORT("Not implemented");
  }
};


// Intended for use during training in the future, currently disabled
#if 0
class SampledShortlistGenerator : public ShortlistGenerator {
private:
  Ptr<Options> options_;
  size_t maxVocab_{50000};

  size_t total_{10000};
  size_t firstNum_{1000};

  size_t srcIdx_;
  size_t trgIdx_;
  bool shared_{false};

  // static thread_local std::random_device rd_;
  static thread_local std::unique_ptr<std::mt19937> gen_;

public:
  SampledShortlistGenerator(Ptr<Options> options,
                            size_t srcIdx = 0,
                            size_t trgIdx = 1,
                            bool shared = false)
      : options_(options),
        srcIdx_(srcIdx),
        trgIdx_(trgIdx),
        shared_(shared)
        { }

  virtual Ptr<Shortlist> generate(Ptr<data::CorpusBatch> batch) const override {
    auto srcBatch = (*batch)[srcIdx_];
    auto trgBatch = (*batch)[trgIdx_];

    // add firstNum most frequent words
    std::unordered_set<WordIndex> indexSet;
    for(WordIndex i = 0; i < firstNum_ && i < maxVocab_; ++i)
      indexSet.insert(i);

    // add all words from ground truth
    for(auto i : trgBatch->data())
      indexSet.insert(i.toWordIndex());

    // add all words from source
    if(shared_)
      for(auto i : srcBatch->data())
        indexSet.insert(i.toWordIndex());

    std::uniform_int_distribution<> dis((int)firstNum_, (int)maxVocab_);
    if (gen_ == NULL)
      gen_.reset(new std::mt19937(std::random_device{}()));
    while(indexSet.size() < total_ && indexSet.size() < maxVocab_)
      indexSet.insert(dis(*gen_));

    // turn into vector and sort (selected indices)
    std::vector<WordIndex> idx(indexSet.begin(), indexSet.end());
    std::sort(idx.begin(), idx.end());

    // assign new shifted position
    std::unordered_map<WordIndex, WordIndex> pos;
    std::vector<WordIndex> reverseMap;

    for(WordIndex i = 0; i < idx.size(); ++i) {
      pos[idx[i]] = i;
      reverseMap.push_back(idx[i]);
    }

    Words mapped;
    for(auto i : trgBatch->data()) {
      // mapped postions for cross-entropy
      mapped.push_back(Word::fromWordIndex(pos[i.toWordIndex()]));
    }

    return New<Shortlist>(idx, mapped, reverseMap);
  }
};
#endif

class LexicalShortlistGenerator : public ShortlistGenerator {
private:
  Ptr<Options> options_;
  Ptr<const Vocab> srcVocab_;
  Ptr<const Vocab> trgVocab_;

  size_t srcIdx_;
  bool shared_{false};

  size_t firstNum_{100};
  size_t bestNum_{100};

  std::vector<std::unordered_map<WordIndex, float>> data_; // [WordIndex src] -> [WordIndex tgt] -> P_trans(tgt|src) --@TODO: rename data_ accordingly

  void load(const std::string& fname) {
    io::InputFileStream in(fname);

    std::string src, trg;
    float prob;
    while(in >> trg >> src >> prob) {
      // @TODO: change this to something safer other than NULL
      if(src == "NULL" || trg == "NULL")
        continue;

      auto sId = (*srcVocab_)[src].toWordIndex();
      auto tId = (*trgVocab_)[trg].toWordIndex();

      if(data_.size() <= sId)
        data_.resize(sId + 1);
      data_[sId][tId] = prob;
    }
  }

  void prune(float threshold = 0.f) {
    size_t i = 0;
    for(auto& probs : data_) {
      std::vector<std::pair<float, WordIndex>> sorter;
      for(auto& it : probs)
        sorter.emplace_back(it.second, it.first);

      std::sort(
          sorter.begin(), sorter.end(), std::greater<std::pair<float, WordIndex>>()); // sort by prob

      probs.clear();
      for(auto& it : sorter) {
        if(probs.size() < bestNum_ && it.first > threshold)
          probs[it.second] = it.first;
        else
          break;
      }

      ++i;
    }
  }

public:
  LexicalShortlistGenerator(Ptr<Options> options,
                            Ptr<const Vocab> srcVocab,
                            Ptr<const Vocab> trgVocab,
                            size_t srcIdx = 0,
                            size_t /*trgIdx*/ = 1,
                            bool shared = false)
      : options_(options),
        srcVocab_(srcVocab),
        trgVocab_(trgVocab),
        srcIdx_(srcIdx),
        shared_(shared) {
    std::vector<std::string> vals = options_->get<std::vector<std::string>>("shortlist");

    ABORT_IF(vals.empty(), "No path to filter path given");
    std::string fname = vals[0];

    firstNum_ = vals.size() > 1 ? std::stoi(vals[1]) : 100;
    bestNum_ = vals.size() > 2 ? std::stoi(vals[2]) : 100;
    float threshold = vals.size() > 3 ? std::stof(vals[3]) : 0;
    std::string dumpPath = vals.size() > 4 ? vals[4] : "";

    LOG(info,
        "[data] Loading lexical shortlist as {} {} {} {}",
        fname,
        firstNum_,
        bestNum_,
        threshold);

    // @TODO: Load and prune in one go.
    load(fname);
    prune(threshold);

    if(!dumpPath.empty())
      dump(dumpPath);
  }

  virtual void dump(const std::string& prefix) const override {
    // Dump top most frequent words from target vocabulary
    LOG(info, "[data] Saving shortlist dump to {}", prefix + ".{top,dic}");
    io::OutputFileStream outTop(prefix + ".top");
    for(WordIndex i = 0; i < firstNum_ && i < trgVocab_->size(); ++i)
      outTop << (*trgVocab_)[Word::fromWordIndex(i)] << std::endl;

    // Dump translation pairs from dictionary
    io::OutputFileStream outDic(prefix + ".dic");
    for(WordIndex srcId = 0; srcId < data_.size(); srcId++) {
      for(auto& it : data_[srcId]) {
        auto trgId = it.first;
        outDic << (*srcVocab_)[Word::fromWordIndex(srcId)] << "\t" << (*trgVocab_)[Word::fromWordIndex(trgId)] << std::endl;
      }
    }
  }

  virtual Ptr<Shortlist> generate(Ptr<data::CorpusBatch> batch) const override {
    auto srcBatch = (*batch)[srcIdx_];

    // add firstNum most frequent words
    std::unordered_set<WordIndex> indexSet;
    for(WordIndex i = 0; i < firstNum_ && i < trgVocab_->size(); ++i)
      indexSet.insert(i);

    // add all words from ground truth
    // for(auto i : trgBatch->data())
    //  indexSet.insert(i.toWordIndex());

    // collect unique words form source
    std::unordered_set<WordIndex> srcSet;
    for(auto i : srcBatch->data())
      srcSet.insert(i.toWordIndex());

    // add aligned target words
    for(auto i : srcSet) {
      if(shared_)
        indexSet.insert(i);
      for(auto& it : data_[i])
        indexSet.insert(it.first);
    }
<<<<<<< HEAD
    //TODO better solution here? This could potentially be very slow
    WordIndex i = firstNum_;
=======
    // Ensure that the generated vocabulary items from a shortlist are a multiple-of-eight
    // This is necessary until intgemm supports non-multiple-of-eight matrices.
    // TODO better solution here? This could potentially be slow.
    WordIndex i = static_cast<WordIndex>(firstNum_);
>>>>>>> 5534a044
    while (indexSet.size() % 8 != 0) {
      indexSet.insert(i);
      i++;
    }

    // turn into vector and sort (selected indices)
    std::vector<WordIndex> indices(indexSet.begin(), indexSet.end());
    std::sort(indices.begin(), indices.end());

    return New<Shortlist>(indices);
  }
};

class FakeShortlistGenerator : public ShortlistGenerator {
private:
  std::vector<WordIndex> indices_;

public:
  FakeShortlistGenerator(const std::unordered_set<WordIndex>& indexSet)
      : indices_(indexSet.begin(), indexSet.end()) {
    std::sort(indices_.begin(), indices_.end());
  }

  Ptr<Shortlist> generate(Ptr<data::CorpusBatch> /*batch*/) const override {
    return New<Shortlist>(indices_);
  }
};

}  // namespace data
}  // namespace marian<|MERGE_RESOLUTION|>--- conflicted
+++ resolved
@@ -260,15 +260,10 @@
       for(auto& it : data_[i])
         indexSet.insert(it.first);
     }
-<<<<<<< HEAD
-    //TODO better solution here? This could potentially be very slow
-    WordIndex i = firstNum_;
-=======
     // Ensure that the generated vocabulary items from a shortlist are a multiple-of-eight
     // This is necessary until intgemm supports non-multiple-of-eight matrices.
     // TODO better solution here? This could potentially be slow.
     WordIndex i = static_cast<WordIndex>(firstNum_);
->>>>>>> 5534a044
     while (indexSet.size() % 8 != 0) {
       indexSet.insert(i);
       i++;
