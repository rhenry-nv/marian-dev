--- conflicted
+++ resolved
@@ -41,17 +41,12 @@
            "Number of corpus files and vocab files does not agree");
 
   for(auto path : paths_) {
-<<<<<<< HEAD
     if(path == "stdin")
       files_.emplace_back(new InputFileStream(std::cin));
     else {
       files_.emplace_back(new InputFileStream(path));
       ABORT_IF(files_.back()->empty(), "File '{}' is empty", path);
     }
-=======
-    files_.emplace_back(new InputFileStream(path));
-    ABORT_IF(files_.back()->empty(), "File '{}' is empty", path);
->>>>>>> 5abbc0ce
   }
 }
 
