#include "data/text_input.h"
#include "common/utils.h"

namespace marian {
namespace data {

TextIterator::TextIterator() : pos_(-1), tup_(0) {}
TextIterator::TextIterator(TextInput& corpus) : corpus_(&corpus), pos_(0), tup_(corpus_->next()) {}

void TextIterator::increment() {
  tup_ = corpus_->next();
  pos_++;
}

bool TextIterator::equal(TextIterator const& other) const {
  return this->pos_ == other.pos_ || (this->tup_.empty() && other.tup_.empty());
}

const SentenceTuple& TextIterator::dereference() const {
  return tup_;
}

TextInput::TextInput(std::vector<std::string> inputs,
                     std::vector<Ptr<Vocab>> vocabs,
                     Ptr<Options> options)
    : DatasetBase(inputs, options),
      vocabs_(vocabs),
      maxLength_(options_->get<size_t>("max-length")),
      maxLengthCrop_(options_->get<bool>("max-length-crop")) {
  // Note: inputs are automatically stored in the inherited variable named paths_, but these are
  // texts not paths!
  for(const auto& text : paths_)
    files_.emplace_back(new std::istringstream(text));
}

// TextInput is mainly used for inference in the server mode, not for training, so skipping too long
// or ill-formed inputs is not necessary here
SentenceTuple TextInput::next() {
  // get index of the current sentence
  size_t curId = pos_++;

  // fill up the sentence tuple with source and/or target sentences
  SentenceTuple tup(curId);
  for(size_t i = 0; i < files_.size(); ++i) {
    std::string line;
    if(io::getline(*files_[i], line)) {
<<<<<<< HEAD
      Words words = vocabs_[i]->encode(line, /*addEOS =*/ true, /*inference =*/ inference_);
=======
      Words words = vocabs_[i]->encode(line, /*addEOS=*/true, /*inference=*/inference_);
>>>>>>> 9edf2cde
      if(this->maxLengthCrop_ && words.size() > this->maxLength_) {
        words.resize(maxLength_);
        words.back() = vocabs_.back()->getEosId();  // note: this will not work with class-labels
      }
<<<<<<< HEAD
      if(words.empty())
        words.push_back(Word::ZERO); // @TODO: What is this for? @BUGBUG: addEOS=true, so this can never happen, right?
=======

      ABORT_IF(words.empty(),   "No words (not even EOS) found in string??");
      ABORT_IF(tup.size() != i, "Previous tuple elements are missing.");
>>>>>>> 9edf2cde
      tup.push_back(words);
    }
  }

  if(tup.size() == files_.size()) // check if each input file provided an example
    return tup;
  else if(tup.size() == 0) // if no file provided examples we are done
    return SentenceTuple(0);
  else // neither all nor none => we have at least on missing entry
    ABORT("There are missing entries in the text tuples.");
}

}  // namespace data
}  // namespace marian<|MERGE_RESOLUTION|>--- conflicted
+++ resolved
@@ -44,23 +44,14 @@
   for(size_t i = 0; i < files_.size(); ++i) {
     std::string line;
     if(io::getline(*files_[i], line)) {
-<<<<<<< HEAD
-      Words words = vocabs_[i]->encode(line, /*addEOS =*/ true, /*inference =*/ inference_);
-=======
       Words words = vocabs_[i]->encode(line, /*addEOS=*/true, /*inference=*/inference_);
->>>>>>> 9edf2cde
       if(this->maxLengthCrop_ && words.size() > this->maxLength_) {
         words.resize(maxLength_);
         words.back() = vocabs_.back()->getEosId();  // note: this will not work with class-labels
       }
-<<<<<<< HEAD
-      if(words.empty())
-        words.push_back(Word::ZERO); // @TODO: What is this for? @BUGBUG: addEOS=true, so this can never happen, right?
-=======
 
       ABORT_IF(words.empty(),   "No words (not even EOS) found in string??");
       ABORT_IF(tup.size() != i, "Previous tuple elements are missing.");
->>>>>>> 9edf2cde
       tup.push_back(words);
     }
   }
