--- conflicted
+++ resolved
@@ -42,7 +42,6 @@
   Ptr<Scheduler> scheduler_; // scheduler that keeps track of how much has been processed
   
   bool finalized_{false};    // 'true' if training has completed (further updates are no longer allowed)
-<<<<<<< HEAD
   double typicalTrgBatchWords_{ 0 }; // for dynamic batch sizing: typical batch size in words
 
   bool costScale_{false};
@@ -60,13 +59,10 @@
   float checkGradientNormFactor_{4.f};
 
   bool checkGradientNan_{false};
-=======
-  size_t typicalTrgBatchWords_{0}; // for dynamic batch sizing: typical batch size in words
 
   // determines the number of input streams (i.e. input files or fields in the TSV input) that need
   // to be included in the batch, i.e. without alignments and weights
   size_t numberOfInputFiles();
->>>>>>> 3f155730
 
 public:
   GraphGroup(Ptr<Options> options, const std::vector<DeviceId> devices);
