--- conflicted
+++ resolved
@@ -45,10 +45,6 @@
     std::vector<Ptr<ExpressionGraph>> graphs_;
 
     std::mutex sync_;
-<<<<<<< HEAD
-    //std::unique_ptr<std::mutex[]> shardSync_;
-=======
->>>>>>> a0493f4b
     std::vector<std::mutex> shardSync_;
 
     std::vector<Tensor> params_;
@@ -69,10 +65,19 @@
 
       // @TODO read guard on parameters
       int pos = 0;
+      
+      std::vector<std::thread> threads;
       for (int idx = 0; idx < devices_.size(); idx++) {
-        std::lock_guard<std::mutex> guard( shardSync_[idx] );
-        oldParams->subtensor(pos , params_[idx]->size())->copyFrom(params_[idx]);
+        threads.emplace_back( std::thread( [=](int idx, int pos) {
+          //individual mutex per-shard
+          std::lock_guard<std::mutex> guard( shardSync_[idx] );
+          oldParams->subtensor(pos , params_[idx]->size())->copyFrom(params_[idx]);
+        }, idx, pos) );
+
         pos += shardSize_;
+      }
+      for (auto &&t : threads) {
+        t.join();
       }
     }
 
@@ -82,25 +87,22 @@
       }
       else {
         // add instead of copy?
+        std::vector<std::thread> threads;
         int pos = 0;
-        for(int idx = 0; idx < devices_.size(); idx++) {
-          auto task = [=](int idx, int pos) {
+        for (int idx = 0; idx < devices_.size(); idx++) {
+          threads.emplace_back( std::thread([=](int idx, int pos) {
             //individual mutex per-shard
             std::lock_guard<std::mutex> guard( shardSync_[idx] );
             grads_[idx]->copyFrom( newGrads->subtensor(pos , grads_[idx]->size() ) );
             shardOpt_[idx]->update(params_[idx], grads_[idx]);
-<<<<<<< HEAD
-            cudaDeviceSynchronize();
-          };
-          std::thread(task, idx, pos).detach();
-=======
 
             cudaDeviceSynchronize();
           } , idx, pos) );
 
->>>>>>> a0493f4b
           pos += shardSize_;
         }
+        for(auto&& t : threads)
+          t.join();
       }
     }
 
@@ -203,11 +205,7 @@
      : GraphGroup(options),
        builder_{New<Builder>(options_)},
        devices_{options_->get<std::vector<size_t>>("device")},
-<<<<<<< HEAD
-       pool_{devices_.size(), devices_.size() },
-=======
        pool_{devices_.size(), devices_.size()},
->>>>>>> a0493f4b
        shardSync_{devices_.size()} {
 
       for(auto device : devices_) {
