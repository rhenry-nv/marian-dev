#pragma once

#include <thread>
#include <future> 

#include "common/definitions.h"
#include "3rd_party/threadpool.h"
#include "optimizers/optimizers.h"
#include "training/training.h"
#include "training/validator.h"

namespace marian {

class GraphGroup {
  protected:
    Ptr<Config> options_;
    Ptr<Reporter> reporter_;
    Ptr<OptimizerBase> opt_;

    std::vector<Ptr<ExpressionGraph>> graphs_;

  public:
    GraphGroup(Ptr<Config> options)
    : options_(options), opt_(Optimizer(options)) { }

    virtual void update(Ptr<data::CorpusBatch>) = 0;

    virtual void setReporter(Ptr<Reporter> reporter) {
      reporter_ = reporter;
    }

    virtual void load() = 0;

    virtual void save() = 0;
};


template <class Builder>
class AsyncGraphGroup : public GraphGroup {
  private:
    Ptr<Builder> builder_;

    std::vector<size_t> devices_;

    std::vector<Ptr<ExpressionGraph>> graphs_;

    std::mutex sync_;
    std::unique_ptr<std::mutex[]> shardSync_;

    std::vector<Tensor> params_;
    std::vector<Ptr<TensorAllocator> > paramsAlloc_;

    std::vector<Tensor> grads_;
    std::vector<Ptr<TensorAllocator> > gradsAlloc_;

    std::vector< Ptr<OptimizerBase> > shardOpt_;

    int shardSize_;

    ThreadPool pool_;

    void fetchParams(Tensor oldParams) {
      if(graphs_.size() < 2)
        return;

      // @TODO read guard on parameters
      int pos = 0;
      
      std::vector<std::thread> threads;
      for (int idx = 0; idx < devices_.size(); idx++) {
<<<<<<< HEAD
        results.push_back( std::async (std::launch::async, [=](int idx, int pos) {
        //individual mutex per-shard
        std::lock_guard<std::mutex> guard( shardSync_[idx] );
        oldParams->subtensor(pos , params_[idx]->size())->copyFrom(params_[idx]);
        }, idx, pos));
=======
        threads.emplace_back( std::thread( [=](int idx, int pos) {
          //individual mutex per-shard
          std::lock_guard<std::mutex> guard( shardSync_[idx] );
          oldParams->subtensor(pos , params_[idx]->size())->copyFrom(params_[idx]);
        }, idx, pos) );
>>>>>>> 3fc32469

        pos += shardSize_;
      }
      for (auto &&t : threads) {
        t.join();
      }
    }

    void pushGradients(Tensor newGrads) {
      if(graphs_.size() < 2) {
        opt_->update(graphs_[0]);
      }
      else {
        // add instead of copy?
<<<<<<< HEAD
        std::vector< std::future<void> > results;
        int pos = 0;
        for (int idx = 0; idx < devices_.size(); idx++) {
          std::async (std::launch::async, [=](int idx, int pos) {
=======
        std::vector<std::thread> threads;
        int pos = 0;
        for (int idx = 0; idx < devices_.size(); idx++) {
          threads.emplace_back( std::thread([=](int idx, int pos) {
>>>>>>> 3fc32469
            //individual mutex per-shard
            std::lock_guard<std::mutex> guard( shardSync_[idx] );
            grads_[idx]->copyFrom( newGrads->subtensor(pos , grads_[idx]->size() ) );
            shardOpt_[idx]->update(params_[idx], grads_[idx]);

            cudaStreamSynchronize(0);
<<<<<<< HEAD
          } , idx, pos);  
=======
          } , idx, pos) );
>>>>>>> 3fc32469

          pos += shardSize_;
        }
        for(auto&& t : threads)
          t.join();
      }
    }

    void execute(Ptr<data::CorpusBatch> batch) {
      static bool first = true;
      if(first && graphs_.size() > 1) {
        // initialize the parameters
        for(auto graph : graphs_) {
          builder_->build(graph, batch);
          graph->forward();
        }

        if(shardOpt_.size() == 0)
          for (auto device : devices_) 
            shardOpt_.push_back(Optimizer(options_));

        shardSync_.reset( new std::mutex[devices_.size()] );
         

        if(params_.size() == 0) {
          int totalSize = graphs_[0]->params().vals()->size();
          shardSize_ = ceil(totalSize / devices_.size());

          int pos = 0;
          //parameter sharding
          for (auto device : devices_){
            int __size__ = min(shardSize_, totalSize);
            totalSize -= __size__;
            Tensor param_;
            Ptr<TensorAllocator> allocator_ = New<TensorAllocator>(device);

            allocator_->reserveExact(__size__);
            allocator_->allocate(param_, {1, __size__});
            paramsAlloc_.push_back(allocator_);
            param_->copyFrom( graphs_[0]->params().vals()->subtensor( pos , __size__ ) );
            params_.push_back(param_);
            pos += __size__;

          }
        }
        if(grads_.size() == 0) {
          int totalSize = graphs_[0]->params().vals()->size();
 
          for (auto device : devices_){
            int __size__ = min(shardSize_, totalSize);
            totalSize -= __size__;
            Tensor grad_;
            Ptr<TensorAllocator> allocator_ = New<TensorAllocator>(device);

            allocator_->reserveExact(__size__);
            allocator_->allocate(grad_, {1, __size__});
            gradsAlloc_.push_back(allocator_);
            grads_.push_back(grad_);

          }
        } 

        first = false;
      } 

      auto task = [this](Ptr<data::CorpusBatch> batch) {
        static size_t i = 0;
        thread_local Ptr<ExpressionGraph> graph;
        thread_local size_t t = 0;

        if(!graph) {
          std::lock_guard<std::mutex> lock(sync_);
          graph = graphs_[i++];
        }

        builder_->build(graph, batch);
        fetchParams(graph->params().vals());

        graph->forward();
        float cost = graph->topNode()->scalar();
        graph->backward();

        cudaStreamSynchronize(0);
        pushGradients(graph->params().grads());

        if(reporter_) {
          std::lock_guard<std::mutex> guard(sync_);
          reporter_->update(cost, batch);
          if(reporter_->batches % options_->get<size_t>("save-freq") == 0)
            this->save();
          reporter_->validate(graph);
        }

        t++;
      };

      pool_.enqueue(task, batch);
    }

    void load() {
      if(options_->has("init")) {
        std::string init = options_->get<std::string>("init");
        for(auto graph : graphs_)
          builder_->load(graph, init);
      }
    }

  public:
    typedef Builder builder_type;

    AsyncGraphGroup(Ptr<Config> options)
     : GraphGroup(options),
       builder_{New<Builder>(options_)},
       devices_{options_->get<std::vector<size_t>>("device")},
       pool_{devices_.size(), devices_.size() } {

      for(auto device : devices_) {
        auto graph = New<ExpressionGraph>();
        graph->setDevice(device);
        graph->reserveWorkspaceMB(options_->get<size_t>("workspace"));
        graphs_.push_back(graph);
      }

      load();
    }

    void update(Ptr<data::CorpusBatch> batch) {
      execute(batch);
    }

    void save() {
      if(options_->get<bool>("overwrite")) {
        std::string name = options_->get<std::string>("model") + ".npz";
        builder_->save(graphs_[0], name);
      }
      else {
        std::string name = options_->get<std::string>("model")
          + "." + std::to_string(reporter_->batches) + ".npz";
        builder_->save(graphs_[0], name);
      }
    }
};


template <class Builder>
class SyncGraphGroup : public GraphGroup {
  private:
    Ptr<Builder> builder_;
    std::vector<Ptr<data::CorpusBatch>> batches_;

    bool first_{true};

    void accumulateGradients(Ptr<ExpressionGraph> master,
                             std::vector<Ptr<ExpressionGraph>> graphs) {
      if(graphs_.size() < 2) {
        return;
      }

      Tensor grads = master->params().grads();
      Tensor tempGrads;
      master->tensor(tempGrads, grads->shape());

      for(auto graph : graphs) {
        if(graph != master) {
          Tensor remoteGrads = graph->params().grads();
          tempGrads->copyFrom(remoteGrads);
          Element(_1 += _2, grads, tempGrads);
        }
      }

      float denom = graphs_.size();
      Element(_1 /= denom, grads);
    }

    void distributeParameters(Ptr<ExpressionGraph> master,
                              std::vector<Ptr<ExpressionGraph>> graphs) {
      if(graphs_.size() < 2)
        return;

      Tensor params = master->params().vals();
      for(auto graph : graphs) {
        if(graph != master) {
          graph->params().vals()->copyFrom(params);
        }
      }
    }

    void execute() {
      if(first_) {
        for(auto graph : graphs_) {
          builder_->build(graph, batches_[0]);
          graph->forward();
        }
        distributeParameters(graphs_[0], graphs_);
        first_ = false;
      }

      auto task = [this](int i,
                         Ptr<data::CorpusBatch> batch) {
        thread_local int j = -1;
        if(j == -1)
          j = i;
        auto localGraph = this->graphs_[j];

        builder_->build(localGraph, batch);
        localGraph->forward();
        float cost = localGraph->topNode()->scalar();
        localGraph->backward();

        if(reporter_) {
          reporter_->update(cost, batch);
          if(reporter_->batches % options_->get<size_t>("save-freq") == 0)
            this->save();
        }
      };

      {
        size_t workers = graphs_.size();
        ThreadPool pool(workers, workers);

        for(int i = 0; i < batches_.size(); ++i)
          pool.enqueue(task, i % (int)workers, batches_[i]);
      }
      accumulateGradients(graphs_[0], graphs_);
      opt_->update(graphs_[0]);
      distributeParameters(graphs_[0], graphs_);

      batches_.clear();
    }

    void load() {
      if(options_->has("init")) {
        std::string init = options_->get<std::string>("init");
        for(auto graph : graphs_)
        builder_->load(graph, init);
      }
    }

  public:
    typedef Builder builder_type;

    SyncGraphGroup(Ptr<Config> options)
     : GraphGroup(options),
       builder_{New<Builder>(options_)} {

      auto devices = options_->get<std::vector<size_t>>("device");
      size_t workers = devices.size();

      for(auto device : devices) {
        graphs_.emplace_back(New<ExpressionGraph>());
        graphs_.back()->setDevice(device);
        graphs_.back()->reserveWorkspaceMB(options_->get<size_t>("workspace"));
      }

      load();
    }

    ~SyncGraphGroup() {
      execute();
    }

    void update(Ptr<data::CorpusBatch> batch) {
      batches_.push_back(batch);
      if(batches_.size() == graphs_.size())
        execute();
    }

    void save() {
      if(options_->get<bool>("overwrite")) {
        std::string name = options_->get<std::string>("model") + ".npz";
        builder_->save(graphs_[0], name);
      }
      else {
        std::string name = options_->get<std::string>("model")
          + "." + std::to_string(reporter_->batches) + ".npz";
        builder_->save(graphs_[0], name);
      }
    }

};

}<|MERGE_RESOLUTION|>--- conflicted
+++ resolved
@@ -45,7 +45,8 @@
     std::vector<Ptr<ExpressionGraph>> graphs_;
 
     std::mutex sync_;
-    std::unique_ptr<std::mutex[]> shardSync_;
+    //std::unique_ptr<std::mutex[]> shardSync_;
+    std::vector<std::mutex> shardSync_;
 
     std::vector<Tensor> params_;
     std::vector<Ptr<TensorAllocator> > paramsAlloc_;
@@ -66,26 +67,15 @@
       // @TODO read guard on parameters
       int pos = 0;
       
-      std::vector<std::thread> threads;
       for (int idx = 0; idx < devices_.size(); idx++) {
-<<<<<<< HEAD
-        results.push_back( std::async (std::launch::async, [=](int idx, int pos) {
-        //individual mutex per-shard
-        std::lock_guard<std::mutex> guard( shardSync_[idx] );
-        oldParams->subtensor(pos , params_[idx]->size())->copyFrom(params_[idx]);
-        }, idx, pos));
-=======
-        threads.emplace_back( std::thread( [=](int idx, int pos) {
+        auto task = [=](int idx, int pos) {
           //individual mutex per-shard
           std::lock_guard<std::mutex> guard( shardSync_[idx] );
           oldParams->subtensor(pos , params_[idx]->size())->copyFrom(params_[idx]);
-        }, idx, pos) );
->>>>>>> 3fc32469
-
+          cudaDeviceSynchronize();
+        };
+        std::thread(task, idx, pos).detach();
         pos += shardSize_;
-      }
-      for (auto &&t : threads) {
-        t.join();
       }
     }
 
@@ -95,33 +85,18 @@
       }
       else {
         // add instead of copy?
-<<<<<<< HEAD
-        std::vector< std::future<void> > results;
         int pos = 0;
-        for (int idx = 0; idx < devices_.size(); idx++) {
-          std::async (std::launch::async, [=](int idx, int pos) {
-=======
-        std::vector<std::thread> threads;
-        int pos = 0;
-        for (int idx = 0; idx < devices_.size(); idx++) {
-          threads.emplace_back( std::thread([=](int idx, int pos) {
->>>>>>> 3fc32469
+        for(int idx = 0; idx < devices_.size(); idx++) {
+          auto task = [=](int idx, int pos) {
             //individual mutex per-shard
             std::lock_guard<std::mutex> guard( shardSync_[idx] );
             grads_[idx]->copyFrom( newGrads->subtensor(pos , grads_[idx]->size() ) );
             shardOpt_[idx]->update(params_[idx], grads_[idx]);
-
-            cudaStreamSynchronize(0);
-<<<<<<< HEAD
-          } , idx, pos);  
-=======
-          } , idx, pos) );
->>>>>>> 3fc32469
-
+            cudaDeviceSynchronize();
+          };
+          std::thread(task, idx, pos).detach();
           pos += shardSize_;
         }
-        for(auto&& t : threads)
-          t.join();
       }
     }
 
@@ -134,11 +109,6 @@
           graph->forward();
         }
 
-        if(shardOpt_.size() == 0)
-          for (auto device : devices_) 
-            shardOpt_.push_back(Optimizer(options_));
-
-        shardSync_.reset( new std::mutex[devices_.size()] );
          
 
         if(params_.size() == 0) {
@@ -231,7 +201,9 @@
      : GraphGroup(options),
        builder_{New<Builder>(options_)},
        devices_{options_->get<std::vector<size_t>>("device")},
-       pool_{devices_.size(), devices_.size() } {
+       pool_{devices_.size(), devices_.size() },
+       shardOpt_{devices_.size(), Optimizer(options_)},
+       shardSync_{devices_.size()} {
 
       for(auto device : devices_) {
         auto graph = New<ExpressionGraph>();
