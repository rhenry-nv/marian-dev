--- conflicted
+++ resolved
@@ -15,14 +15,10 @@
 
   Ptr<TrainingState> state_;
 
-<<<<<<< HEAD
-  timer::Timer timer;
-=======
   bool isSecondaryRank_{false}; // set this to true in multi-MPI-process settings; only main rank validates, saves files, and heart-beats
   void setSecondaryRank() { isSecondaryRank_ = true; }
 
-  boost::timer::cpu_timer timer_, heartBeatTimer_;
->>>>>>> 1b6b4178
+  timer::Timer timer_, heartBeatTimer_;
 
   float getLearningRate(TrainingState& state) {
     float baselr = options_->get<float>("learn-rate");
@@ -274,7 +270,7 @@
     }
     // progress heartbeat for MS-internal Philly compute cluster
     // This environment variable exists when running on the cluster.
-    using namespace boost::chrono;
+    using namespace std::chrono;
     if(!isSecondaryRank_ && getenv("PHILLY_JOB_ID") &&
         duration_cast<minutes>(nanoseconds(heartBeatTimer_.elapsed().user)).count() >= 10) {
       printf("PROGRESS: %.2f%%\nEVALERR: %.7f\n", (double)state_->epochs, state_->costSum / state_->costCount), fflush(stdout);
