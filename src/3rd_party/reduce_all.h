--- conflicted
+++ resolved
@@ -130,11 +130,7 @@
   cg::sync(cta);
 
   // leverage that blockSize is always pow of 2 so no special logic needed in reduction loop.
-<<<<<<< HEAD
-  constexpr int partitionSize = blockSize > 32? 32 : blockSize;
-=======
   constexpr int partitionSize = blockSize > 32 ? 32 : blockSize;
->>>>>>> 3b468e46
   cg::thread_block_tile<partitionSize> tile = cg::tiled_partition<partitionSize>(cta);
 
   if (cta.thread_rank() < 32) {
