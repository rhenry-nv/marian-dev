/* -*- coding: utf-8 -*-
 * This file is part of Pathie.
 *
 * Copyright © 2015, 2017 Marvin Gülker
 *
 * Redistribution and use in source and binary forms, with or without
 * modification, are permitted provided that the following conditions are
 * met:
 *
 * 1. Redistributions of source code must retain the above copyright
 *    notice, this list of conditions and the following disclaimer.
 *
 * 2. Redistributions in binary form must reproduce the above copyright
 *    notice, this list of conditions and the following disclaimer in the
 *    documentation and/or other materials provided with the distribution.
 *
 * THIS SOFTWARE IS PROVIDED BY THE COPYRIGHT HOLDERS AND CONTRIBUTORS
 * “AS IS” AND ANY EXPRESS OR IMPLIED WARRANTIES, INCLUDING, BUT NOT
 * LIMITED TO, THE IMPLIED WARRANTIES OF MERCHANTABILITY AND FITNESS FOR
 * A PARTICULAR PURPOSE ARE DISCLAIMED. IN NO EVENT SHALL THE COPYRIGHT
 * HOLDER OR CONTRIBUTORS BE LIABLE FOR ANY DIRECT, INDIRECT, INCIDENTAL,
 * SPECIAL, EXEMPLARY, OR CONSEQUENTIAL DAMAGES (INCLUDING, BUT NOT
 * LIMITED TO, PROCUREMENT OF SUBSTITUTE GOODS OR SERVICES; LOSS OF USE,
 * DATA, OR PROFITS; OR BUSINESS INTERRUPTION) HOWEVER CAUSED AND ON ANY
 * THEORY OF LIABILITY, WHETHER IN CONTRACT, STRICT LIABILITY, OR TORT
 * (INCLUDING NEGLIGENCE OR OTHERWISE) ARISING IN ANY WAY OUT OF THE USE
 * OF THIS SOFTWARE, EVEN IF ADVISED OF THE POSSIBILITY OF SUCH DAMAGE.
 */

#include "../include/path.hpp"
#include "../include/pathie.hpp"
#include "../include/errors.hpp"

#include <cstdlib>
#include <cstdio>
#include <ctime>
#include <cstring>
#include <iostream>
#include <sstream>
#include <string>
#include <sys/types.h>
#include <sys/stat.h>
#include <stdexcept>
#include <errno.h>

#if defined(_WIN32)
#include <windows.h>
#include <winioctl.h>
#include <direct.h>
#include <shlobj.h>
#include <shlwapi.h>
//#include <ntifs.h> // Currently not in msys2

// @TODO: This is a hack to make it compile under Windows, check if this is safe.
#define F_OK    0

#elif defined(_PATHIE_UNIX)
#include <unistd.h>
#include <limits.h>
#include <fcntl.h>
#include <sys/types.h>
#include <sys/param.h> // defines "BSD" macro on BSD systems
#include <pwd.h>
#include <glob.h>
#include <fnmatch.h>

#else
#error Unsupported system.
#endif

#ifdef BSD
#include <sys/time.h>
#include <sys/sysctl.h>
#endif

using namespace Pathie;
using namespace std;

Path::localpathtype Path::c_localdefault = LOCALPATH_LOCAL;

/**
 * The default constructor. It does **not** create an empty
 * path, but a path whose value is ".", i.e. the current
 * working directory as a relative path (see also pwd()).
 */
Path::Path()
{
  m_path = ".";
}

/**
 * Copies contents from path to a new instance.
 *
 * \param[in] path The Path instance to copy.
 */
Path::Path(const Path& path)
{
  m_path = path.m_path;
}

/**
 * This constructs a path from a given std::string.
 *
 * \param path String to construct from. Must be encoded in UTF-8.
 *
 * \returns a new instance of class Path.
 */
Path::Path(std::string path)
{
  m_path = path;
  sanitize();
}

/**
 * Constructs a Path instance from a list of path components.
 * This is the inverse of the burst() method.
 *
 * \param[in] components List of components to join.
 *
 * \returns A new instance.
 */
Path::Path(const std::vector<Path>& components)
{
  m_path = components.front().m_path;

  if (components.size() > 1) {
    // Ensure that for both absolute and relative path we end in
    // a slash for appending below
    if (m_path[0] != '/') {
      m_path += "/";
    }

    std::vector<Path>::const_iterator iter;
    for(iter=components.begin()+1; iter != components.end(); iter++) { // first element has already been taken care of above
      m_path += (*iter).m_path + "/";
    }

    // Trailing slash is unwanted, remove it
    m_path = m_path.substr(0, m_path.length()-1);
  }
}

/**
 * Sanitizes the path. It:
 *
 * 1. Replaces any backslashes with forward slashes (read Windows).
 * 2. Replaces all double forward slashes with single forward slashes
 * 3. Delates a trailing slash, if any.
 */
void Path::sanitize()
{
<<<<<<< HEAD
  bool isWindowsUNCPath = m_path.c_str()[0] == '\\' && m_path.c_str()[1] == '\\'; // UNC path
=======
  bool isWindowsUNCPath = m_path.size() >= 2 && (m_path[0] == '\\' && m_path[1] == '\\'); // UNC path
>>>>>>> 3b927cd5

  // Replace any backslashes \ with forward slashes /.
  size_t cur = string::npos;
  while ((cur = m_path.find("\\")) != string::npos) { // assignment intended
    m_path.replace(cur, 1, "/");
  }

  // Replace all double slashes // with a single one
  // [fseide] except for the first position, which would be a Windows UNC path
  cur = string::npos;
  while ((cur = m_path.find("//", isWindowsUNCPath ? 1 : 0)) != string::npos) { // assignment intended
    m_path.replace(cur, 2, "/");
  }

  // Remove trailing slash if any (except for the filesystem root)
  long len = (long)m_path.length();
#if defined(_PATHIE_UNIX)
  if (len > 1 && m_path[len - 1] == '/')
    m_path = m_path.substr(0, len - 1);
#elif defined(_WIN32)
  if (len > 1) { // / is root of current drive, "x" is the relative path "./x"
    // Check if X:/foo/bar
    if (len > 3 && m_path[len - 1] == '/') { // More than 3 chars cannot be root
      m_path = m_path.substr(0, len - 1);
    }
    else { // Only drive root?
      if (m_path[1] == ':') {
        // Here m_path must be a drive root. The colon ":" is not allowed in paths on Windows except as the 2nd char to denote the drive letter
        if (len == 2) { // Whoa -- "X:" misses leading / for drive root, append it
          m_path.append("/");
        }
        else if (len == 3 && m_path[2] != '/') { // Whoa -- "X:f" misses leading / for root directory, insert it
          m_path.insert(2, "/");
        }
        // else length is 3 with a slash, i.e. "X:/". This is fine and shall not be touched.
      }
      else { // not a drive root, delete trailing / if any
        if (m_path[len - 1] == '/') {
          m_path = m_path.substr(0, len - 1);
        }
      }
    }
  }
#else
#error Unsupported system
#endif
}

/** \name Conversion methods
 *
 * Convert a path to other objects.
 */
///@{

/**
 * Returns a copy of the underlying `std::string`. This is always
 * encoded in UTF-8, regardless of the operating system.
 *
 * \see native() utf8_str()
 */
std::string Path::str() const
{
  return m_path;
}

/**
 * This method does the same as str(). It exists to make code using
 * the UTF-8 variant more readable, because one tends to forget
 * whether str() returns the native or the UTF-8 variant.
 *
 * \see native() str()
 */
std::string Path::utf8_str() const
{
  return m_path;
}

#if defined(_PATHIE_UNIX)
std::string Path::native() const
{
  return utf8_to_filename(m_path);
}

#elif defined(_WIN32)
/**
 * Returns the path in the platform’s native format. Note
 * that this method returns a `std::string` on UNIX,
 * whereas it returns a `std::wstring` on Windows.
 *
 * On Windows, the returned string also uses exclusively backslashes
 * instead of forward slashes. It is encoded in UTF-16LE.
 *
 * On UNIX, the returned string is in the encoding dictated by the locale
 * ($LANG and $LC_ALL variables).
 */
std::wstring Path::native() const
{
  std::string dup(m_path);

  size_t pos = 0;
  while((pos = dup.find("/", pos)) != std::string::npos) { // Single = intended
    dup.replace(pos, 1, "\\");
  }

  return utf8_to_utf16(dup);
}
#else
#error Unsupported system.
#endif

///@}


/** \name Path decomposition
 *
 * Retrieve the parts of the path you want.
 */
///@{

/**
 * Returns the path’s basename, i.e. the last component
 * of the path, including the file excention.
 *
 * For example, "/foo/bar.txt" has a basename of "bar.txt",
 * and "/foo/bar" has a basename of "bar".
 *
 * \returns a new Path instance with only the basename.
 *
 * \see dirname()
 */
Path Path::basename() const
{
  if (m_path == ".")
    return Path(".");
  else if (m_path == "..")
    return Path("..");
  else if (is_root())
    return Path(m_path);

  size_t pos = 0;
  if ((pos = m_path.rfind("/")) != string::npos) // Single = intended
    return Path(m_path.substr(pos + 1));
  else
    return Path(m_path);
}

/**
 * Returns the path’s dirname, i.e. all components of the
 * path except for the basename component (see basename()).
 *
 * For example, "/foo/bar/baz.txt" has a dirname of "/foo/bar",
 * and "/foo/bar/baz" has a dirname of "/foo/bar".
 *
 * \returns a new Path instance with only the dirname.
 *
 * \see basename() parent()
 */
Path Path::dirname() const
{
  if (m_path == ".")
    return Path(".");
  else if (m_path == "..")
    return Path(".");
  else if (is_root())
    return Path(m_path);

  size_t pos = 0;
  if ((pos = m_path.rfind("/")) != string::npos) { // Single = intended
    if (pos == 0) { // /usr
      return root();
    }
#ifdef _WIN32
    else if (pos == 1 && m_path[1] == ':') { // X:/foo
      return root();
    }
#endif
    else { // regular/path or /regular/path
      return Path(m_path.substr(0, pos));
    }
  }
  else // single relative directory
    return Path(".");
}

/**
 * This is a convenience method that allows you to retrieve
 * both the dirname() and the basename() in one call.
 *
 * \param[out] dname Receives the dirname() value.
 * \param[out] bname Receives the basename() value.
 */
void Path::split(Path& dname, Path& bname) const
{
  dname = dirname();
  bname = basename();
}

/**
 * This method returns the file extension of the path,
 * if possible; otherwise it returns an empty string.
 * Filenames that consist entirely of a "file extension",
 * i.e. ".txt" or "/foo/.txt" will return an empty string.
 */
std::string Path::extension() const
{
  if (m_path == ".")
    return "";
  else if (m_path == "..")
    return "";

  size_t pos = 0;
  if ((pos = m_path.rfind(".")) != string::npos) { // assignment intended
    if (pos == 0 || pos == m_path.length() - 1) // .foo and foo.
      return "";
    else {
      if (m_path[pos - 1] == '/') // foo/.txt
	return "";
      else
	return m_path.substr(pos);
    }
  }
  else
    return "";
}

/**
 * This is the same as dirname() and is provided only for convenience.
 *
 * \see dirname()
 */
Path Path::parent() const
{
  return dirname();
}

/**
 * Returns the number of components in the path string, or
 * in different words, counts the slashes and adds one for
 * the last element, except if the path is just the root
 * (see is_root()).
 *
 * The return value of this method minus one is the last
 * possible index for operator[].
 */
size_t Path::component_count() const
{
  if (is_root())
    return 1;

  size_t result = 0;
  size_t pos = 0;
  while ((pos = m_path.find("/", pos)) != string::npos) { // Assignment intended
    result++;
    pos++;
  }

  return ++result;
}

/**
 * Returns the filesystem root for this path. On UNIX,
 * this will always return /, but on Windows it will
 * return X:/ if the referenced path is an absolute path
 * with drive letter, and / if the referenced path is
 * a relative path or an absolute path on the current
 * drive.
 */
Path Path::root() const
{
#if defined(_PATHIE_UNIX)
  return Path("/");
#elif defined(_WIN32)
  // Check if we have an absolute path with drive,
  // otherwise return the root for the current drive.
  if (m_path[1] == ':') // Colon is on Windows only allowed here to denote a preceeding drive letter => absolute path
    return Path(m_path.substr(0, 3));
  else
    return Path("/");
#else
#error Unsupported system.
#endif
}

/**
 * This method splits up the paths into its separate components,
 * i.e. it splits it up at every /, except for the leading / of
 * an absolute path, which is considered a component on its own
 * and is thus the first element of a bursted absolute path.
 *
 * \param descend (`false`) If this is true, keeps the parent paths when bursting.
 *
 * \returns A vector of Path instances, where each instance
 * corresponds to one component of the Path.
 *
 * Example:
 *
 * ~~~~~~~~~~~~~~~~~~~~ c++
 * Path p("/tmp/foo/bar");
 * p.burst(); // => /, tmp, foo, bar
 * p.burst(true); // => /, /tmp, /tmp/foo, /tmp/foo/bar
 * ~~~~~~~~~~~~~~~~~~~~
 */
std::vector<Path> Path::burst(bool descend /* = false */) const
{
  size_t pos = 0;
  size_t lastpos = 0;
  std::vector<Path> results;
  std::string prefix;

  // Take care of leading / of absolute paths
  if (m_path[0] == '/') {
    results.push_back(Path("/"));
    prefix.append("/");

    // Adjust pos so we don’t find the initial /
    pos++;
    lastpos++;
  }

  while((pos = m_path.find("/", pos)) != string::npos) {
    std::string component = m_path.substr(lastpos, pos - lastpos);

    if (descend) {
      results.push_back(Path(prefix + component));
      prefix.append(component);
      prefix.append("/");
    }
    else {
      results.push_back(Path(component));
    }

    lastpos = pos + 1;
    pos++;
  }

  std::string lastcomponent = m_path.substr(lastpos);

  if (descend)
    results.push_back(Path(prefix + lastcomponent)); // Note no trailing /
  else
    results.push_back(Path(lastcomponent));

  return results;
}

///@}

/** \name Path expansion
 *
 * Expand paths to a more fuller version without shortcuts.
 */

///@{

/**
 * This method, removes all occurences of . and .. from the path,
 * leaving a clean filesystem path.
 *
 * Note that neither an absolute path is created, nor
 * are shortcuts other than . and .. expanded.
 *
 * This method does not access file filesystem, and thus does not
 * know about symbolic links. Therefore, if the path contains symlinks,
 * the result may not be the way you expect it. Use real() if
 * you need to resolve all your symbolic links in the path.
 *
 * For example, if you have a directory `/tmp/foo`, which contains a
 * symbolic link `bar` that points to `/tmp/bar`, then a path of
 * `/tmp/foo/bar/..` will be prune()d to `/tmp/foo`, although the
 * canonically correct result is `/tmp`. The latter is what you will
 * get if you use real().
 *
 * \returns A new string with . and .. removed.
 *
 * \see expand() real()
 */
Path Path::prune() const
{
  std::string newpath(m_path); // copy
  size_t pos = 0;
  while((pos = newpath.find("/.", pos)) != string::npos) { // assignment intended
    if (newpath.substr(pos, 3) == "/..") {

      // Weird path like /..foo or foo/..bar, which are NOT relative paths
      if (newpath.length() > pos + 3 && newpath[pos + 3] != '/') {
        // Do not reset `pos' -- this has to stay. Advance to the next char.
        pos++;
        continue;
      }

      if (pos == 0) {
        // /.. at beginning of string, replace with root / (/ on Windows is root on current drive)
        newpath.erase(pos, 3);

        // Whoops -- the entire string was just "/.."
        if (newpath.empty()) {
          newpath.append("/");
        }
      }
#ifdef _WIN32
      // Cater for paths with drive X:/ on Windows
      else if (pos == 2 && newpath[1] == ':') { // ":" is on Windows only allowed at pos 1, where it signifies the preceding char is a drive letter
        // X:/. or X:/.. at beginning of string
        if(newpath.length() > 4 && newpath[4] == '.') { // X:/..
          // Prevent special case "X:/..foo", which is directory "..foo" under the root
          if (newpath.length() <= 5 || newpath[5] != '/') {
            // X:/.. or X:/../foo/bar at beginning of string, replace with drive root
            newpath.erase(pos, 3);
          }
        }
        else { // X:/./foo/bar X:/..foo
          // Prevent special case "X:/.foo", which is directory ".foo" under the root
          if (newpath.length() <= 4 || newpath[4] != '/') {
            // X:/. or X:/./foo/bar at beginning of string, replace with drive root
            newpath.erase(pos, 2);
          }
        }

        if (newpath.length() == 2) {
          // Whoops -- the entire string was just "X:/.." or "X:/."
          newpath.append("/");
        }
      }
#endif
      else {
        size_t pos2 = 0;
        if ((pos2 = newpath.rfind("/", pos - 1)) != string::npos) { // assignment intended
          // Remove parent directory.
          newpath.erase(pos2, pos - pos2 + 3);
        }
        else { // ../ for relative path (as in foo/../baz.txt)
          newpath.erase(0, pos + 4);
        }
      }
    }
    else { // Single /.

      // Weird path like /..foo or foo/..bar, which are NOT relative paths
      if (newpath.length() > pos + 2 && newpath[pos + 2] != '/') {
        // Do not reset `pos' -- this has to stay. Advance to the next char.
        pos++;
        continue;
      }

      newpath.erase(pos, 2);

      // Whoops -- the entire string was just "/."
      if (newpath.empty()) {
        newpath.append("/");
      }
    }

    // Reset as we have modified the string and might need to go again over it
    pos = 0;
  }

  /* If we are empty now, the original string was a one-element
   * relative path with .. appended. We cannot know what to set
   * without referring to pwd(), which is external access and
   * forbidden for this method. So instead, we do the one sane thing
   * and just use ".". */
  if (newpath.empty())
    newpath = ".";

  return Path(newpath);
}

/**
 * \note Under specific circumstances (see below), this method
 * accesses the file system.
 *
 * This method creates an absolute path by use of prune(), but
 * additionally expands any expandable strings. If one of the
 * following substitution sequences are encountered, it will be
 * replaced accordingly.
 *
 * "~" is expanded to the user’s home directory, see home().
 *
 * \returns a new instance with everything expanded.
 *
 * \remark This method uses prune() to expand ".." entries, therefore
 * it will not consider symbolic links when resolving those. Use
 * real() if you need to do that.
 *
 * \see prune() real()
 */
Path Path::expand() const
{
  Path path(*this); // copy

  if (m_path[0] != '~')
    path = path.absolute();

  std::string str = path.str();
  if (str[0] == '~') {
    Path homepath = home();

    if (str[1] == '/' || str.length() == 1) {
      // User home requested
      str.replace(0, 1, homepath.m_path);
    }

    path = Path(str);
  }

  return path.prune();
}

/**
 * \note This method acceses the filesystem.
 *
 * This is the bruteforce method for determing the real path
 * of the entry in question on the filesystem. It looks on
 * each single component of the path, checks if it is a
 * symbolic link, and if so, resolves it.
 *
 * This method supports symbolic link resolving only on UNIX.
 *
 * It still does not consider hardlinks, mountpoints, and junctions,
 * though. However, a hardlink is a real second valid name for an
 * object; in contrast to a symbolic link, if one hardlink gets
 * removed, the other one stays still valid. If you remove the file a
 * symbolic link points to, the link breaks. Thus, it is not even
 * possible to determine which of two hardlinks to a file is the
 * "primary" one. Mountpoints and junctions (junctions are on Windows
 * what mountpoints are on UNIX) behave similar with respect to
 * entire directory hierarchies.
 *
 * \see expand() prune()
 */
Path Path::real() const
{
#if defined(_PATHIE_UNIX)
  std::string nstr = native();
  char path[PATH_MAX];
  if (!realpath(nstr.c_str(), path))
    throw(Pathie::ErrnoError(errno));

  return Path(filename_to_utf8(path));
#elif defined(_WIN32)
  // On Windows there sadly is no easy way to do this. We can
  // only determine if a given path is a symlink and resolve it...
  // Instructions taken from: http://msdn.microsoft.com/en-us/library/windows/desktop/aa363940%28v=vs.85%29.aspx
  std::vector<Path> components = burst();
  unsigned int pos = 0;

  while (pos < components.size()) {
    // Build path consisting of all elements upto our position pointer
    Path reduced_path(components.front());
    if (components.size() - pos > 1) {
      for (unsigned int i=1; i <= pos; i++) { // i=0 is already in the initialization above
        reduced_path = reduced_path.join(components[i]);
      }
    }

    // If that’s a symlink, resolve it and replace our path until
    // the symlink with the symlink’s target.
    /*std::wstring reduced_path_utf16 = utf8_to_utf16(reduced_path.m_path);
    if (is_ntfs_symlink(reduced_path_utf16.c_str())) {
      wchar_t* target_utf16 = read_ntfs_symlink(reduced_path_utf16.c_str());
      Path target(utf16_to_utf8(target_utf16));
      std::vector<Path> target_components = target.burst();
      free(target_utf16);

      // Replace all components up to pos with the symlink target
      components.erase(components.begin(), components.begin() + pos);
      std::vector<Path> temp(components);
      components.clear();
      for(auto iter=target_components.begin(); iter != target_components.end(); iter++)
        components.push_back(*iter);
      for(auto iter=temp.begin(); iter != temp.end(); iter++)
        components.push_back(*iter);
    }
    else {*/
      // Note a symlink can point to another symlink, so we can only
      // advance to the next element if this element has been tested
      // for not being a symlink.
      pos++;
      //}
  }

  // BUild a new path from the now resolved components
  Path result(components.front());
  if (components.size() > 1) {
    for(std::vector<Path>::const_iterator iter=components.begin();
    		iter != components.end(); iter++) {
      result = result.join(*iter);
    }
  }

  return result;
#else
#error Unsupported system.
#endif
}

// Msys2 does currently not have ntifs.h windows header, which
// is required for reading NTFS symlinks.
#if 0
//#ifdef __WIN32
/*
 * Checking if a file is a symlink under Windows is insane.
 * See http://msdn.microsoft.com/en-us/library/windows/desktop/aa363940%28v=vs.85%29.aspx
 * for the detailed instructions by Microsoft on how to do
 * that.
 */
bool Path::is_ntfs_symlink(const wchar_t* path) const
{
  // First we need to obtain the file attributes.
  DWORD attrs = GetFileAttributesW(path);
  if (attrs == INVALID_FILE_ATTRIBUTES) {
    DWORD err = GetLastError();
    throw(Pathie::WindowsError(err));
  }

  /* These file attributes must contain the REPARSE_POINT attribute
   * that mark the file as being symlink, junction, or similar.
   * Actually, reparse points can contain many more custom data, but
   * we are not intersted in those. */
  if (attrs & FILE_ATTRIBUTE_REPARSE_POINT) {
    // Now we have to retrieve a special attributes handle from the file.
    WIN32_FIND_DATAW finddata;
    HANDLE findhandle = FindFirstFileW(path, &finddata);
    if (findhandle == INVALID_HANDLE_VALUE) {
      DWORD err = GetLastError();
      throw(Pathie::WindowsError(err));
    }
    FindClose(findhandle);

    // These extended attributes contain the SYMLINK tag if this file
    // is a symlink.
    if (finddata.dwReserved0 & IO_REPARSE_TAG_SYMLINK)
      return true;

    // Junction or so, we do not resolve that
    return false;
  }

  // Regular file
  return false;
}

/*
 * Reading the link target also is insanely hard.
 * The process is documented at http://msdn.microsoft.com/en-us/library/windows/desktop/aa365503%28v=vs.85%29.aspx
 * in general. The key function is DeviceIoControl(), documented
 * at http://msdn.microsoft.com/en-us/library/windows/desktop/aa363216%28v=vs.85%29.aspx
 * .
 *
 * This function does not check if `path` is a symlink, but assumes it.
 * It will exhibit unexpactable behaviour if this assumption is wrong.
 *
 * The returned pointer must be freed by you.
 */
wchar_t* Path::read_ntfs_symlink(const wchar_t* path) const
{
  // We have to open the file (directories are files on Windows also) first.
  HANDLE filehandle = CreateFileW(path, GENERIC_READ, 0, NULL, OPEN_EXISTING, FILE_FLAG_OPEN_REPARSE_POINT, NULL);
  if (filehandle == INVALID_HANDLE_VALUE) {
    DWORD err = GetLastError();
    throw(Pathie::WindowsError(err));
  }

  // This infamous structure is documented here: http://msdn.microsoft.com/en-us/library/ff552012.aspx
  unsigned long reparsebufsize = REPARSE_GUID_DATA_BUFFER_HEADER_SIZE; // According to docs this is the minimum size
  REPARSE_DATA_BUFFER* p_reparse_data = NULL;
  while (true) {
    reparsebufsize += 4096; // Do you have a better guess?
    p_reparse_data = (REPARSE_DATA_BUFFER*) realloc(p_reparse_data, reparsebufsize);
    memset(p_reparse_data, '\0', reparsebufsize);

    DWORD bytecount = 0;
    // Obtain the reparse tag. FSCTL_GET_REPARSE_POINT is documented here: http://msdn.microsoft.com/en-us/library/windows/desktop/aa364571(v=vs.85).aspx
    if (DeviceIoControl(filehandle, FSCTL_GET_REPARSE_POINT, NULL, 0, p_reparse_data, reparsebufsize, &bytecount, NULL) == 0) {
      DWORD errsav = GetLastError();
      if (errsav == ERROR_INSUFFICIENT_BUFFER) { // buffer was to small, try again
        continue;
      }
      else {
        throw(Pathie::WindowsError(errsav));
      }
    }
    else { // success
      break;
    }
  }

  // See also http://msdn.microsoft.com/en-us/library/windows/desktop/aa365511(v=vs.85).aspx
  // And this one: http://www.codeproject.com/Articles/21202/Reparse-Points-in-Vista
  if (p_reparse_data->ReparseTag == IO_REPARSE_TAG_SYMLINK) {
    wchar_t* subsname  = (wchar_t*) malloc(p_reparse_data->SymbolicLinkReparseBuffer.SubstituteNameLength + 2); // UTF-16 NUL
    wchar_t* printname = (wchar_t*) malloc(p_reparse_data->SymbolicLinkReparseBuffer.PrintNameLength + 2); // UTF-16 NUL

    memset(subsname,  '\0', p_reparse_data->SymbolicLinkReparseBuffer.SubstituteNameLength + 2);
    memset(printname, '\0', p_reparse_data->SymbolicLinkReparseBuffer.PrintNameLength + 2);

    wcsncpy(subsname,  &p_reparse_data->SymbolicLinkReparseBuffer.PathBuffer[p_reparse_data->SymbolicLinkReparseBuffer.SubstituteNameOffset], p_reparse_data->SymbolicLinkReparseBuffer.SubstituteNameLength / sizeof(WCHAR));
    wcsncpy(printname, &p_reparse_data->SymbolicLinkReparseBuffer.PathBuffer[p_reparse_data->SymbolicLinkReparseBuffer.PrintNameOffset], p_reparse_data->SymbolicLinkReparseBuffer.PrintNameLength / sizeof(WCHAR));

    // Actually, it appears the subsname has no real usecase...
    free(subsname);
    free(p_reparse_data);
    CloseHandle(filehandle);
    return printname;
  }
  else {
    return NULL;
  }
}
#endif

///@}

/** \name Special files and directories
 *
 * Files and directories with a special meaning that did not
 * fit in the other groups.
 */
///@{

/**
 * Determines the current process working directory and returns
 * it as an absolute path. Contains a leading drive letter on
 * Windows.
 */
Path Path::pwd()
{
#if defined(_PATHIE_UNIX)
  char cwd[PATH_MAX];
  if (getcwd(cwd, PATH_MAX) != NULL)
    return Path(filename_to_utf8(cwd));
  else
    throw(std::runtime_error("Failed to retrieve current working directory."));
#elif defined(_WIN32)
  wchar_t cwd[MAX_PATH];
  if (GetCurrentDirectoryW(MAX_PATH, cwd) == 0)
    throw(std::runtime_error("Failed to retrieve current working directory."));
  else
    return Path(utf16_to_utf8(std::wstring(cwd)));
#else
#error Unsupported platform.
#endif
}

/**
 * \note On Linux, this method accesses the `/proc` filesystem.
 *
 * This method returns the full absolute path to the currently running
 * executable.
 */
Path Path::exe()
{
#if defined(__linux__)
  char buf[PATH_MAX];
  ssize_t size = ::readlink("/proc/self/exe", buf, PATH_MAX);

  if (size < 0)
    throw(Pathie::ErrnoError(errno));

  return Path(filename_to_utf8(std::string(buf, size)));
#elif defined(BSD)
  // BSD does not have /proc mounted by default. However, using raw syscalls,
  // we can figure out what would have been in /proc/curproc/file. See
  // sysctl(3) for the management info base identifiers that are used here.
  int mib[4];
  char buf[PATH_MAX];
  size_t bufsize = PATH_MAX;
  mib[0] = CTL_KERN;
  mib[1] = KERN_PROC;
  mib[2] = KERN_PROC_PATHNAME;
  mib[3] = -1; // According to sysctl(3), -1 means the current process.

  if (sysctl(mib, 4, buf, &bufsize, NULL, 0) != 0) // Note this changes `bufsize' to the number of chars copied
    throw(Pathie::ErrnoError(errno));

  return Path(filename_to_utf8(std::string(buf, bufsize - 1))); // Exclude terminating NUL
#elif defined(_WIN32)
  wchar_t buf[MAX_PATH];
  if (GetModuleFileNameW(NULL, buf, MAX_PATH) == 0) {
    DWORD err = GetLastError();
    throw(Pathie::WindowsError(err));
  }

  std::string str = utf16_to_utf8(buf);
  return Path(str);
#else
#error Unsupported platform.
#endif
}

/**
 * This method returns the current user’s home directory. On UNIX
 * systems, the $HOME environment variable is consulted, whereas
 * on Windows the Windows API is queried for the directory.
 *
 * It will throw std::runtime_error if $HOME is not defined on
 * UNIX.
 */
Path Path::home()
{
#if defined(_PATHIE_UNIX)
  char* homedir = getenv("HOME");
  if (homedir)
    return Path(filename_to_utf8(homedir));
  else
    throw(std::runtime_error("$HOME not defined."));
#elif defined(_WIN32)
  /* TODO: Switch to KNOWNFOLDERID system as explained
   * on http://msdn.microsoft.com/en-us/library/windows/desktop/bb762494%28v=vs.85%29.aspx
   * and http://msdn.microsoft.com/en-us/library/windows/desktop/bb762181%28v=vs.85%29.aspx
   *. Howevever, MinGW does currently (September 2014) not have
   * the new KNOWNFOLDERID declarations.
   */

  wchar_t homedir[MAX_PATH];
  if (SHGetFolderPathW(NULL, CSIDL_PROFILE, NULL, SHGFP_TYPE_CURRENT, homedir) != S_OK)
    throw(std::runtime_error("Home directory not defined."));

  return Path(utf16_to_utf8(homedir));
#else
#error Unsupported system.
#endif
}

///@}

/** \name Handling of absolute and relative paths
 *
 * Converting relative paths to absolute ones and vice-versa.
 */
///@{

/**
 * Builds an absolute path from the referenced path by
 * prefixing it with a `base` path, which defaults to
 * the current working directory. If the referenced path
 * is absolute already, nothing is done and a copy of the
 * referenced path is returned.
 *
 * \param[in] base Base path. Default is the return value of Path::pwd().
 *
 * \returns A new instance that is absolute.
 *
 * \see relative()
 */
Path Path::absolute(const Path& base /* = Path::pwd() */) const
{
  if (is_absolute())
    return Path(m_path);
  else
    return base.join(m_path);
}

/**
 * The referenced path has to to be absolute; by doing pure string
 * manipulation (read: no symlinks), it will then be determined how to
 * go from the (also absolute) `base` path to the referenced path. The
 * result is a relative path, which will be returned by this method.
 *
 * On Windows, this method will throw an std::invalid_argument if the `base`
 * is on a different drive than the referenced path. If either the referenced
 * or the passed path is relative, std::invalid_argument will also be thrown.
 *
 * \param base Base path from which to start. Must also be absolute.
 *
 * \returns A new instance as a relative path.
 *
 * Example:
 *
 * ~~~~~~~~~~~~~~~~~~~~ c++
 * Path p1("/tmp/foo/bar/baz");
 * Path p2("/tmp/xxx/yyy");
 *
 * p1.relative(p2); // => ../../foo/bar/baz
 * p2.relative(p1); // => ../../../xxx/yyy
 * ~~~~~~~~~~~~~~~~~~~~
 *
 * \remark Both the referenced path and the `base` argument
 * are prune()d before they are worked with.
 *
 * \see absolute()
 */
Path Path::relative(Path base) const
{
  if (is_relative())
    throw(std::invalid_argument("Referenced path must be absolute."));
  if (base.is_relative())
    throw(std::invalid_argument("Argument path must be absolute."));

  // Wipe all ".." and ".", this would break the below algorithm
  base = base.prune();
  Path refpath = prune();

  // Shortcut for equal paths
  if (base.m_path == refpath.m_path)
    return Path(".");

  // Shortcut if base is the root
  if (base.is_root()) {
#if defined(_PATHIE_UNIX)
    return Path(refpath.m_path.substr(1)); // Skip leading /
#elif defined(_WIN32)
    return Path(refpath.m_path.substr(root().m_path.length())); // Skip leading / or X:/
#else
#error Unsupported system.
#endif
  }

  size_t pos = 0;
  size_t baselength = base.m_path.length();
  size_t reflength  = refpath.m_path.length();
  while (true) {
    if (pos >= baselength)
      break;
    else if (pos >= reflength)
      break;
    else if (base.m_path[pos] != refpath.m_path[pos])
      break;
    else
      pos++;
  }
  // pos now points to the last character in which both strings were equal

  // For each component in base that is not part of refpath, add a "..".
  std::string resultstr;
  Path basepart(base.m_path.substr(pos));
  for(size_t i=0; i < basepart.component_count(); i++)
    resultstr.append("../");

  // Now append the part of refpath that is not part of base to the result.
  resultstr.append(refpath.m_path.substr(pos));

  // Done.
  return Path(resultstr);
}

/**
 * Checks if this is an absolute path, i.e. one that
 * starts with a / on all systems or with X:/
 * only on Windows, where `X` is a drive letter.
 *
 * Note that / on Windows is the root of the current drive
 * and hence also an absolute path.
 */
bool Path::is_absolute() const
{
#if defined(_PATHIE_UNIX)
  return m_path[0] == '/';
#elif defined(_WIN32)
  // / is root on current drive
  if (m_path[0] == '/')
    return true;

  return m_path[1] == ':'; // This is the only position where : is allowed on windows, and if it is there, the path is absolute with a drive letter (X:/)
#else
#error Unsupported system.
#endif
}

/**
 * The inverse of is_absolute().
 */
bool Path::is_relative() const
{
  return !is_absolute();
}

/**
 * Checks if this path is a filesystem root. On UNIX, this
 * is the case if the path consists solely of one slash, on
 * Windows this is the case if the path looks like this:
 * "<letter>:/".
 */
bool Path::is_root() const
{
#if defined(_PATHIE_UNIX)
  return m_path.length() == 1 && m_path[0] == '/';
#elif defined(_WIN32)
  // / on Windows is root on current drive
  if (m_path.length() == 1 && m_path[0] == '/')
    return true;

  // X:/ is root including drive letter
  return m_path.length() == 3 && m_path[1] == ':';
#else
#error Unsupported platform.
#endif
}

///@}

/** \name In-place substitution
 *
 * These methods change the underlying path string.
 */
///@{

void Path::assign(std::string str)
{
  m_path = str;
}

void Path::swap(Path& path) throw()
{
  m_path.swap(path.m_path);
}

///@}

/** \name File attributes
 *
 * Functions that work on file attributes like timestamps.
 */
///@{

#if defined(_PATHIE_UNIX)
struct stat* Path::stat() const
{
  struct stat* s = (struct stat*) malloc(sizeof(struct stat));
  std::string nstr = native();

  if (::stat(nstr.c_str(), s) < 0)
    throw(Pathie::ErrnoError(errno));

  return s;
}
#elif defined(_WIN32)
/**
 * \note This method accesses the file system.
 *
 * Returns a pointer to a C `stat` struct that describes the
 * given file. You have to free() the pointer manually yourself.
 *
 * \returns A `struct stat` pointer on UNIX, and a `struct _stat`
 * pointer on Windows.
 */
struct _stat* Path::stat() const
{
  struct _stat* s = (struct _stat*) malloc(sizeof(struct _stat));
  std::wstring utf16 = utf8_to_utf16(m_path);

  if (_wstat(utf16.c_str(), s) < 0)
    throw(Pathie::ErrnoError(errno));

  return s;
}
#else
#error Unsupported system.
#endif

/**
 * \note This method accesses the file system.
 *
 * Returns the file size.
 */
long Path::size() const
{
#if defined(_PATHIE_UNIX)
  struct stat s;
  std::string nstr = native();

  if (::stat(nstr.c_str(), &s) < 0)
    throw(Pathie::ErrnoError(errno));
#elif defined(_WIN32)
  struct _stat s;
  std::wstring utf16 = utf8_to_utf16(m_path);

  if (_wstat(utf16.c_str(), &s) < 0)
    throw(Pathie::ErrnoError(errno));
#else
#error Unsupported system.
#endif

  return s.st_size;
}

/**
 * \note This method accesses the file system.
 *
 * Returns the file’s last access time. The value is not
 * really reliable.
 */
time_t Path::atime() const
{
#if defined(_PATHIE_UNIX)
  struct stat s;
  std::string nstr = native();

  if (::stat(nstr.c_str(), &s) < 0)
    throw(Pathie::ErrnoError(errno));
#elif defined(_WIN32)
  struct _stat s;
  std::wstring utf16 = utf8_to_utf16(m_path);

  if (_wstat(utf16.c_str(), &s) < 0)
    throw(Pathie::ErrnoError(errno));
#else
#error Unsupported system.
#endif

  return s.st_atime;
}

/**
 * \note This method accesses the file system.
 *
 * Returns the file’s last modification time.
 */
time_t Path::mtime() const
{
#if defined(_PATHIE_UNIX)
  struct stat s;
  std::string nstr = native();

  if (::stat(nstr.c_str(), &s) < 0)
    throw(Pathie::ErrnoError(errno));
#elif defined(_WIN32)
  struct _stat s;
  std::wstring utf16 = utf8_to_utf16(m_path);

  if (_wstat(utf16.c_str(), &s) < 0)
    throw(Pathie::ErrnoError(errno));
#else
#error Unsupported system.
#endif

  return s.st_mtime;
}

/**
 * \note This method accesses the file system.
 *
 * Returns the file’s creation time.
 */
time_t Path::ctime() const
{
#if defined(_PATHIE_UNIX)
  struct stat s;
  std::string nstr = native();

  if (::stat(nstr.c_str(), &s) < 0)
    throw(Pathie::ErrnoError(errno));
#elif defined(_WIN32)
  struct _stat s;
  std::wstring utf16 = utf8_to_utf16(m_path);

  if (_wstat(utf16.c_str(), &s) < 0)
    throw(Pathie::ErrnoError(errno));
#else
#error Unsupported system.
#endif

  return s.st_ctime;
}

///@}

/** \name Path traversal
 *
 * What’s in this directory?
 */
///@{

/**
 * Returns an entry_iterator instance you can use to iterate
 * the entries in a directory. Note that the list somewhere
 * always includes the "." (current directory) and ".."
 * (parent directory) entries.
 */
entry_iterator Path::begin_entries() const
{
  return entry_iterator(this);
}

/**
 * Returns the terminal iterator you test for in order to
 * find out whether the iteration is complete.
 */
entry_iterator Path::end_entries() const
{
  return entry_iterator();
}

/**
 * \note This method accesses the file system.
 *
 * This method assumes the path is a directory and returns
 * a list of all entries in it. The items in the list follow
 * the order of the items on the file system, i.e. for most
 * applications they are to be considered unsorted.
 *
 * \see children()
 */
std::vector<Path> Path::entries() const
{
  std::vector<Path> results;
  for(entry_iterator iter=begin_entries(); iter != end_entries(); iter++) {
    results.push_back(*iter);
  }

  return results;
}

/**
 * \note This method accesses the file system.
 *
 * This method assumes the path is a directory and returns
 * a list of all its children. Children are all entries
 * in the directory *except* for the entries for the directory
 * itself and its parent directory.
 *
 * Or for short, this method is the same as children() except
 * the return value does not include the "." and ".." entries.
 *
 * \see entries()
 */
std::vector<Path> Path::children() const
{
  std::vector<Path> results;
  for(entry_iterator iter=begin_entries(); iter != end_entries(); iter++) {
    if (*iter != Path(".") && *iter != Path(".."))
      results.push_back(*iter);
  }

  return results;
}

/**
 * \note This method accesses the file system.
 *
 * Recursively traverse the directory structure below the referenced
 * path. Each entry will be passed to the callback while traversing
 * from top to bottom. If the entry passed is a directory, you can return
 * true if you want to traverse that directory down or false if you
 * don't want to. If the entry passed is not a directory, the
 * callback's return value is ignored.
 *
 * The callback will never be passed "." and ".." entries. All paths
 * passed to the callback retain the full prefix, i.e. if you
 * have this structure:
 *
 * ~~~~~~~~~~~~~~~~
 * foo
 *   bar/
 *     baz.txt
 * ~~~~~~~~~~~~~~~~
 *
 * Then find() will give you these paths in this order: `foo`,
 * `foo/bar`, and `foo/bar/baz.txt`, rather than just the sole
 * basename (which you can still obtain by calling basename() on the
 * argument).
 *
 * \param cb Callback that takes the currently examined path.
 *
 * \remark Do not assume any order for the paths you receive,
 * except that you will be given a directory entry before you
 * are given its child entries.
 */
void Path::find(bool (*cb)(const Path& entry)) const
{
  for(entry_iterator iter=begin_entries(); iter != end_entries(); iter++) {
    // Skip . and ..
    if (iter->str() != "." && iter->str() != "..") {
      Path path = join(*iter);
      if (cb(path) && path.is_directory()) {
        path.find(cb);
      }
    }
  }
}

///@}

/** \name Path status information
 *
 * Query information on the path.
 */
///@{


/**
 * \note This method acceses the filesystem.
 *
 * Checks if the file exists. Note that if you don’t have
 * sufficient rights for the check on the given path, this
 * method will throw an exception.
 */
bool Path::exists() const
{
#if defined(_PATHIE_UNIX)
  std::string nstr = native();

  if (access(nstr.c_str(), F_OK) == -1) {
    int errsav = errno;
    if (errsav == ENOENT) {
      return false;
    }
    else {
      throw(Pathie::ErrnoError(errsav));
    }
  }
  else
    return true;
#elif defined(_WIN32)
  std::wstring utf16 = utf8_to_utf16(m_path);
  if (_waccess(utf16.c_str(), F_OK) == -1) {
    int errsav = errno;
    if (errsav == ENOENT) {
      return false;
    }
    else {
      throw(Pathie::ErrnoError(errsav));
    }
  }
  else
    return true;
#else
#error Unsupported system.
#endif
}

/**
 * \note This method acceses the filesystem.
 *
 * Checks if this file is a symbolic link; also
 * works with NTFS symlinks on Windows. Returns false
 * rather than erroring out if the referenced path does
 * not exist.
 */
bool Path::is_symlink() const
{
#if defined(_PATHIE_UNIX)
  struct stat s;
  std::string nstr = native();

  if (lstat(nstr.c_str(), &s) < 0) {
    int errsav = errno;

    if (errsav == ENOENT)
      return false;
    else
      throw(Pathie::ErrnoError(errsav));
  }

  if (S_ISLNK(s.st_mode))
    return true;
  else
    return false;
#elif defined(_WIN32)
  if (!exists())
    return false;

  return false;
  // ntifs.h is currently not included in msys2
  //std::wstring path = utf8_to_utf16(m_path);
  //return is_ntfs_symlink(path.c_str());
#else
#error Unsupported system.
#endif
}

/**
 * \note This method acceses the filesystem.
 *
 * Checks if this is a directory. Returns false if the
 * referenced path does not exist rather than erroring out.
 */
bool Path::is_directory() const
{
#if defined(_PATHIE_UNIX)
  struct stat s;
  std::string nstr = native();

  if (::stat(nstr.c_str(), &s) < 0) {
    int errsav = errno;

    // "Not found" means it isn’t a directory.
    if (errsav == ENOENT)
      return false;
    else
      throw(Pathie::ErrnoError(errsav));
  }

  if (S_ISDIR(s.st_mode))
    return true;
  else
    return false;
#elif defined(_WIN32)
  struct _stat s;
  std::wstring utf16 = utf8_to_utf16(m_path);
  if (_wstat(utf16.c_str(), &s) < 0) {
    int errsav = errno;

    if (errsav == ENOENT)
      return false;
    else
      throw(Pathie::ErrnoError(errsav));
  }

  return (s.st_mode & S_IFDIR) != 0;
#else
#error Unsupported system.
#endif
}

/**
 * \note This method accesses the filesystem.
 *
 * Checks if this is a file. Returns false
 * if the referenced path does not exist rather
 * than erroring out.
 */
bool Path::is_file() const
{
#if defined(_PATHIE_UNIX)
  struct stat s;
  std::string nstr = native();

  if (::stat(nstr.c_str(), &s) < 0) {
    int errsav = errno;

    if (errsav == ENOENT)
      return false;
    else
      throw(Pathie::ErrnoError(errsav));
  }

  if (S_ISREG(s.st_mode))
    return true;
  else
    return false;
#elif defined(_WIN32)
  struct _stat s;
  std::wstring utf16 = utf8_to_utf16(m_path);
  if (_wstat(utf16.c_str(), &s) < 0) {
    int errsav = errno;

    if (errsav == ENOENT)
      return false;
    else
      throw(Pathie::ErrnoError(errno));
  }

  return (s.st_mode & S_IFREG) != 0;
#else
#error Unsupported system.
#endif
}

///@}

/** \name Utility methods
 *
 * These methods operate on the file or directory referenced
 * by the path.
 */
/// @{

/**
 * \note This method writes to the filesystem.
 *
 * Creates the referenced directory non-recursively,
 * i.e. parent directories are not created. Trying
 * to create a directory below a nonexistant directory
 * will result in an ErrnoError exception.
 *
 * \remark UNIX note: The directory is created with RWX permissions
 * for everyone, but filtered by your current `umask` before applied
 * to disk.
 *
 * \see mktree()
 */
void Path::mkdir() const
{
#if defined(_PATHIE_UNIX)
  std::string nstr = native();

  if (::mkdir(nstr.c_str(), S_IRWXU | S_IRWXG | S_IRWXO) < 0)
    throw(Pathie::ErrnoError(errno));
#elif defined(_WIN32)
  std::wstring utf16 = utf8_to_utf16(m_path);

  if (_wmkdir(utf16.c_str()) < 0)
    throw(Pathie::ErrnoError(errno));
#else
#error Unsupported system.
#endif
}

/**
 * \note This method writes to the filesystem.
 *
 * Deletes the referenced directory, which is required
 * to be empty, if not, an ErrnoError will be thrown.
 *
 * This cannot be used to delete a file rather than a
 * directory.
 *
 * \see remove() unlink()
 */
void Path::rmdir() const
{
#if defined(_PATHIE_UNIX)
  std::string nstr = native();

  if (::rmdir(nstr.c_str()) < 0)
    throw(Pathie::ErrnoError(errno));
#elif defined(_WIN32)
  std::wstring utf16 = utf8_to_utf16(m_path);
  if (_wrmdir(utf16.c_str()) < 0)
    throw(Pathie::ErrnoError(errno));
#else
#error Unsupported system.
#endif
}

/**
 * \note This method writes to the filesystem.
 *
 * Deletes the referenced file. This cannot be used to
 * delete a directory rather than a file.
 *
 * \see remove() rmdir()
 */
void Path::unlink() const
{
#if defined(_PATHIE_UNIX)
  std::string nstr = native();
  if (::unlink(nstr.c_str()) < 0)
    throw(Pathie::ErrnoError(errno));
#elif defined(_WIN32)
  std::wstring utf16 = utf8_to_utf16(m_path);
  if (_wunlink(utf16.c_str()) < 0)
    throw(Pathie::ErrnoError(errno));
#else
#error Unsupported system.
#endif
}

/**
 * \note This method writes to the filesystem.
 *
 * Delete this path, regardless of whether it is a file
 * or an empty directory. This method can’t be used to
 * delete a directory that isn’t empty.
 *
 * \see rmdir() unlink()
 */
void Path::remove() const
{
#if defined(_PATHIE_UNIX)
  std::string nstr = native();

  if (::remove(nstr.c_str()) < 0)
    throw(Pathie::ErrnoError(errno));
#elif defined(_WIN32)
  std::wstring utf16 = utf8_to_utf16(m_path);
  bool result = false;

  /* On Windows, `_wremove()` doesn’t work on directories. This
   * function uses the apropriate native Win32API function
   * calls accordingly therefore. */
  if (is_directory())
    result = RemoveDirectoryW(utf16.c_str()) != 0;
  else
    result = DeleteFileW(utf16.c_str()) != 0;

  if (!result) {
    DWORD err = GetLastError();
    throw(Pathie::WindowsError(err));
  }

#else
#error Unsupported system.
#endif
}

/**
 * \note This method writes to the file system.
 *
 * This method provides a functionality akin to the UNIX `mkdir -p`
 * command, i.e. it creates the referenced directory, and if necessary,
 * also creates all parent directories. Note this method does not
 * throw an ErrnoError if the referenced directory already exists;
 * it just does nothing.
 *
 * \see mkdir()
 */
void Path::mktree() const
{
  // Root is required to exist
  if (is_root())
    return;

  if (!is_directory()) {
    Path p = parent();

    if (!p.is_directory()) {
      p.mktree();
    }

    mkdir();
  }

}

/**
 * \note This method accesses the filesystem.
 *
 * Open the referenced path as a file with the given mode.
 * Refer to your preferred C documentation for the value
 * of the `mode` parameter.
 *
 * As with all methods of this library, Unicode filenames
 * are handled properly on both UNIX and Windows by transcoding
 * to UTF-16LE on Windows. Therefore, on UNIX the file
 * is opened using `fopen()`, and on Windows it is opened
 * using `_wfopen()`. Thanksfully, as an exception
 * to Microsoft’s wchar-them-all rule, it is possible to close
 * a file that is opened with `_wfopen()` by means of the
 * regular `fclose()` function, which saves me from implementing
 * a wrapper around the C `FILE*` pointer to abstract the problem.
 *
 * In contrast to original `fopen()`, this method throws an
 * ErrnoError exception if the call fails, i.e. if `fopen()`
 * returns NULL. As a result, this method will _never_ return
 * a NULL pointer.
 *
 * Here’s an example of how to use this method (with error checking
 * ommited):
 *
 * ~~~~~~~~~~~~~~~~~ c++
 * Path p("Unicöde file.txt");
 * FILE* p_file = p.fopen("w");
 * fwrite("A", 1, 1, p_file);
 * fclose(p_file);
 * ~~~~~~~~~~~~~~~~~
 *
 * This will create a file named "Unicöde.txt" both on UNIX and Windows.
 *
 * \param[in] mode File open mode as per the C `fopen()` documentation.
 *
 * \remark Don’t forget you have to close the file using `fclose()`, which
 * works, as explained, both on UNIX and Windows. `fclose()` is
 * not wrapped by this library, use your C libraries’ implementation
 * directly.
 *
 * \remark The file’s actual _contents_ are not affected in any way
 * by this method. They are outside the scope of this library; note
 * however that with regard to line endings you might want to consider
 * the "b" mode modifier for binary files.
 *
 * \see [Microsoft’s documentation on `fopen()` and `_wfopen()`](http://msdn.microsoft.com/en-us/library/yeby3zcb.aspx)
 */
FILE* Path::fopen(const char* mode) const
{
#if defined(_PATHIE_UNIX)
  std::string nstr = native();

  FILE* ptr = ::fopen(nstr.c_str(), mode);
  if (ptr)
    return ptr;
  else
    throw(Pathie::ErrnoError(errno));
#elif defined(_WIN32)
  std::wstring utf16_path = utf8_to_utf16(m_path);
  std::wstring utf16_mode = utf8_to_utf16(mode);
  FILE* ptr = _wfopen(utf16_path.c_str(), utf16_mode.c_str());

  if (ptr)
    return ptr;
  else
    throw(Pathie::ErrnoError(errno));
#else
#error Unsupported system.
#endif
}

/**
 * \note This method writes to the filesystem.
 *
 * Sets the file’s modification and access times to the
 * current time. If the file does not yet exist, it is created.
 *
 * This is akin to the UNIX `touch` command.
 */
void Path::touch() const
{
#if defined(BSD) // FreeBSD didn’t have futimens() yet as of testing (december 2014)
  FILE* p_file = Path::fopen("a");
  if (futimes(fileno(p_file), NULL) < 0) {
    fclose(p_file);
    throw(Pathie::ErrnoError(errno));
  }

  fclose(p_file);
#elif defined(_PATHIE_UNIX)
  FILE* p_file = Path::fopen("a");
  // futimens() is considered the modern variant of doing this
  // (at least according to utimes(2) on my Linux system).
  if (futimens(fileno(p_file), NULL) < 0) {
    fclose(p_file);
    throw(Pathie::ErrnoError(errno));
  }

  fclose(p_file);
#elif defined(_WIN32)
  // Create file if it does not exist yet
  if (!exists()) {
    FILE* p_file = Path::fopen("a");
    fclose(p_file);
  }

  SYSTEMTIME currenttime;
  GetSystemTime(&currenttime);

  FILETIME newtime;
  if (SystemTimeToFileTime(&currenttime, &newtime) == 0) {
    DWORD err = GetLastError();
    throw(Pathie::WindowsError(err));
  }

  std::wstring utf16 = utf8_to_utf16(m_path);
  HANDLE filehandle = CreateFileW(utf16.c_str(), FILE_WRITE_ATTRIBUTES, 0, NULL, OPEN_EXISTING, 0, NULL);
  if (filehandle == INVALID_HANDLE_VALUE) {
    DWORD err = GetLastError();
    throw(Pathie::WindowsError(err));
  }

  if (SetFileTime(filehandle, NULL, &newtime, &newtime) == 0) {
    int errsav = GetLastError();
    CloseHandle(filehandle);
    throw(Pathie::WindowsError(errsav));
  }

  CloseHandle(filehandle);
#else
#error Unsupported system.
#endif
}

/**
 * \note This method writes to the filesystem.
 *
 * This method, which is akin to the UNIX "rm -r" command, removes
 * the entire referenced directory hierarchy recursively, including
 * any files and directories contained therein.
 */
void Path::rmtree() const
{
  if (is_directory()) {
    std::vector<Path> kids = children();

    for(std::vector<Path>::iterator iter=kids.begin(); iter != kids.end(); iter++) {
       join(*iter).rmtree();
    }

    rmdir();
  }
  else { // file or similar
    unlink();
  }
}

/**
 * \note This method writes to the filesystem.
 *
 * This method makes the referenced file a symbolic link
 * to the path passed as an argument. On Windows, an
 * NTFS symlink is created.
 *
 * \remark On Windows, this function requires that the process holds
 * the `SE_CREATE_SYMBOLIC_LINK_NAME` privilege or it will fail with a
 * WindowsError exception whose error code is 1314
 * (`ERROR_PRIVILEGE_NOT_HELD`).
 */
void Path::make_symlink(const Path& target) const
{
#if defined(_PATHIE_UNIX)
  std::string target_nstr = target.native();
  std::string nstr = native();

  if (symlink(target_nstr.c_str(), nstr.c_str()) < 0)
    throw(Pathie::ErrnoError(errno));
#elif defined(_WIN32)
  std::wstring source = utf8_to_utf16(m_path);
  std::wstring target2 = utf8_to_utf16(target.m_path);

  DWORD flags = 0;
  if (target.is_directory())
    flags = SYMBOLIC_LINK_FLAG_DIRECTORY;

  if (CreateSymbolicLinkW(source.c_str(), target2.c_str(), flags) == 0) {
    DWORD err = GetLastError();
    throw(Pathie::WindowsError(err));
  }
#else
#error Unsupported system.
#endif
}

/**
 * \note This method accesses the file system.
 *
 * Treats the referened path as a symlink and reads in its target,
 * returning it as a new Path intance. Supports NTFS symlinks.
 */
Path Path::readlink() const
{
#if defined(_PATHIE_UNIX)
  std::string nstr = native();
  char buf[PATH_MAX];
  memset(buf, '\0', PATH_MAX);

  ssize_t count = ::readlink(nstr.c_str(), buf, PATH_MAX);
  if (count < 0)
    throw(Pathie::ErrnoError(errno));

  return Path(filename_to_utf8(std::string(buf, count)));
#elif defined(_WIN32)
  std::wstring utf16_path = utf8_to_utf16(m_path);

  throw(std::runtime_error("NTFS symlinks currently not supported."));

  // ntifs.h currently not included in msys2.h
  //if (!is_ntfs_symlink(utf16_path.c_str()))
  //  throw(std::runtime_error("Not an NTFS symlink."));
  //
  //wchar_t* utf16_target = NULL;
  //utf16_target = read_ntfs_symlink(utf16_path.c_str());
  //
  //Path result(utf16_to_utf8(utf16_target));
  //free(utf16_target);
  //
  //return result;
#else
#error Unsupported system.
#endif
}

/**
 * \note This method writes to the file system.
 *
 * Renames a file to another name without involving file streams.
 *
 * \param[in] newname The new name of the file.
 */
void Path::rename(Path& newname) const
{
#if defined(_PATHIE_UNIX)
  std::string nstr = native();
  std::string newname_nstr = newname.native();

  if (::rename(nstr.c_str(), newname_nstr.c_str()) != 0)
    throw Pathie::ErrnoError(errno);
#elif defined(_WIN32)
  std::wstring utf16_oldname = utf8_to_utf16(m_path);
  std::wstring utf16_newname = utf8_to_utf16(newname.m_path);

  if (_wrename(utf16_oldname.c_str(), utf16_newname.c_str()) != 0)
    throw Pathie::ErrnoError(errno);
#else
#error Unsupported system.
#endif
}

///@}

/** \name Operators
 *
 * C++ operators.
 */
///@{

Path& Path::operator=(const Path& path)
{
  // Self-assignment
  if (this == &path)
    return *this;

  m_path = path.m_path;
  return *this;
}

Path& Path::operator=(const std::string& str)
{
  m_path = str;
  return *this;
}

/**
 * Compares two Path instances. Two paths are considered equal
 * if their underlying path std::strings are equal.
 */
bool Path::operator==(const Path& other) const
{
  return m_path == other.m_path;
}

/**
 * Compares two Path instances. Two paths are considered inequal
 * if their underlying path std::strings are inequal.
 */
bool Path::operator!=(const Path& other) const
{
  return m_path != other.m_path;
}

/**
 * Compares two Path instances. The referenced path is
 * considered smaller than `other` if the underlying path
 * std::string of the referenced path is smaller than the
 * one of `other`.
 */
bool Path::operator<(const Path& other) const
{
  return m_path < other.m_path;
}

/**
 * Compares two Path instances. The referenced path is
 * considered greater than `other` if the underlying path
 * std::string of the referenced path is greater than the
 * one of `other`.
 */
bool Path::operator>(const Path& other) const
{
  return m_path > other.m_path;
}

/**
 * Compares two Path instances. The referenced path is
 * considered smaller than or equal to `other` if the underlying path
 * std::string of the referenced path is smaller than or equal to the
 * one of `other`.
 */
bool Path::operator<=(const Path& other) const
{
  return m_path <= other.m_path;
}

/**
 * Compares two Path instances. The referenced path is
 * considered greater than or equal to `other` if the underlying path
 * std::string of the referenced path is greater than or equal to the
 * one of `other`.
 */
bool Path::operator>=(const Path& other) const
{
  return m_path >= other.m_path;
}

/**
 * This method allows you to access a specific component in the
 * path string. The first component has the index 0; for an
 * absolute path, it will be the / entry.
 *
 * If you specify an index that is beyond the end of the path,
 * an std::out_of_range exception will be thrown.
 *
 * \param index Index of the component to retrieve.
 *
 * \see component_count()
 *
 * \remark This operator loops over the path string internally
 * each time you request an element. If you want to index the
 * path consecutively, you might consider using burst(), which
 * can be more performant as it only loops once over the path
 * string.
 */
Path Path::operator[](size_t index) const
{
  // Absolute path index 0 needs special treatment
  if (index == 0 && m_path[0] == '/')
    return Path("/");

  size_t pos     = 0;
  size_t lastpos = 0;
  size_t i       = 0;
  while ((pos = m_path.find("/", pos)) != string::npos) { // Assignment intended
    if (i == index)
      return Path(m_path.substr(lastpos, pos - lastpos));

    lastpos = pos + 1;
    pos++;
    i++;
  }

  // Last element requested
  if (index == i)
    return Path(m_path.substr(lastpos));

  // Out of range
  throw(std::out_of_range("Index out of path range"));
}

/**
 * Appends a /, then the new component, then calls expand(), and
 * finally returns a new Path instance.
 *
 * \param path New component.
 *
 * \returns New Path instance.
 */
Path Path::operator/(Path path) const
{
  return join(path);
}

/**
 * Appends a /, then the new component, and
 * finally returns a new Path instance.
 *
 * \param str New component.
 *
 * \returns New Path instance.
 */
Path Path::operator/(std::string str) const
{
  return join(str);
}

/**
 * Appends a / followed by the new component `path` onto this
 * instance and returns this instance.
 *
 * \param path New component.
 *
 * \returns The receiver.
 */
Path& Path::operator/=(Path path)
{
  *this = join(path);
  return *this;
}

/**
 * Appends a / followed by the new component `path` onto this
 * instance and returns this instance.
 *
 * \param str New component.
 *
 * \returns The receiver.
 */
Path& Path::operator/=(std::string str)
{
  *this = join(str);
  return *this;
}

/**
 * Allows you to insert Pathie::Path instances into `std::cout`.
 *
 * ~~~~~~~~~~ c++
 * Pathie::Path p("foo/bar");
 * std::cout << p << std::endl;
 * ~~~~~~~~~~
 */
std::ostream& operator<<(std::ostream& stream, const Path& p)
{
  return stream << p.str();
}

///@}

#ifdef _PATHIE_UNIX
/*
 * Returns the XDG directory for the given environment variable,
 * if defined, otherwise returns home() with `defaultpath`
 * appended.
 *
 * See http://standards.freedesktop.org/basedir-spec/basedir-spec-latest.html
 * for values.
 */
Path Path::get_xdg_dir(const std::string& envvarname, const std::string& defaultpath)
{
  std::string env_nstr = utf8_to_filename(envvarname); // environment is encoded the same as the filenames
  char* env_value = getenv(env_nstr.c_str());
  if (env_value)
    return Path(filename_to_utf8(env_value));

  return Path::home().join(defaultpath);
}

std::vector<Path> Path::get_xdg_dirlist(const std::string& envvarname, const std::string& defaultlist)
{
  std::string env_nstr = utf8_to_filename(envvarname); // environment is encoded the same as the filenames
  char* env_value = getenv(env_nstr.c_str());
  std::string envstr;
  if (env_value && strcmp(env_value, "") != 0)
    envstr = filename_to_utf8(env_value); // Encode entire env string to UTF-8
  else
    envstr = defaultlist;

  size_t pos = 0;
  size_t lastpos = 0;
  std::vector<Path> results;
  while ((pos = envstr.find(":")) != string::npos) {
    results.push_back(Path(envstr.substr(lastpos, pos))); // envstr is already UTF-8

    lastpos = pos + 1;
    pos++;
  }

  results.push_back(envstr.substr(lastpos));

  return results;
}

std::string Path::get_xdg_userdir_setting(const std::string& setting)
{
  // XDG user-dirs spec recommends (only) checking for $XDG_CONFIG_HOME/user-dirs.dirs,
  // the files under $XDG_CONFIG_DIRS are not to consider.
  Path userconfig = Path::config_dir().join("user-dirs.dirs");

  if (userconfig.is_file()) {
    FILE* p_file = userconfig.fopen("r");

    char line[256];
    char buf[256];
    bool found = false;
    while (!feof(p_file)) {
      memset(line, 0, 256);
      memset(buf, 0, 256);

      fgets(line, 256, p_file);

      // Ignore comments and empty lines
      if (line[0] == '#' || line[0] == '\n')
        continue;

      // Extract the setting name from the line, e.g. "DOWNLOAD" for
      // "XDG_DOWNLOAD_DIR=...".
      strncpy(buf, line + 4, setting.length()); // +4 for "XDG_"
      if (strcmp(buf, setting.c_str()) == 0) {
        found = true;
        break;
      }
    }

    fclose(p_file);

    // Error out if not found
    if (!found) {
      std::string msg = "Unknown XDG directory '";
      msg += setting + "' requested.";
      throw(std::runtime_error(msg));
    }

    // OK, we have found the correct setting. Extract the value now.
    // »XDG_DOWNLOAD_DIR="$HOME/Downloads"«
    char* start = strchr(line, '"') + 1; // Exclude " itself
    size_t len  = strcspn(start, "\"");

    if (!start) // Malformed
      throw(std::runtime_error("Malformed XDG config file (quote mismatch/missing quotes)!"));

    memset(buf, 0, 256);
    strncpy(buf, start, len);
    // buf now contains the part between the quotes followed by NUL bytes

    char result[PATH_MAX];
    memset(result, 0, PATH_MAX);

    // Replace $HOME with env value of $HOME
    start = strstr(buf, "$HOME");
    if (start) { // Contains $HOME
      char* homestr = getenv("HOME");
      if (!homestr)
        throw(std::runtime_error("$HOME not set!"));

      // Stuff before $HOME
      strncpy(result, buf, ((char*)start) - ((char*)buf)); // Compiler does not allow doing pointer arithmetics with char[], but with char* ??? They should be the same...
      // $HOME replacement
      strcpy(result + strlen(result), homestr);
      // Suff after $HOME ($HOME is exactly 5 chars long)
      strcpy(result + strlen(result), start + 5);
    }
    else { // No $HOME included. Copy everything verbosely.
      strcpy(result, buf);
    }

    // result now holds the final result with lots of NUL bytes at the end.
    return std::string(result);
  }

  // No XDG configuration on this system, use $HOME.
  return Path::home().str();
}
#endif

/** \name Program data directories
 *
 * Directories containing program data other than files the
 * user works with (e.g. configuration files).
 */
///@{

/**
 * Returns the directory for application- and user-specific permanent
 * data.
 *
 * On UNIX, this returns $XDG_DATA_HOME, defaulting to ~/.local/share.
 *
 * On Windows, this returns the roaming appdata folder, which defaults
 * to `C:/Users/username/AppData/Roaming`.
 */
Path Path::data_dir()
{
#if defined(_PATHIE_UNIX)
  return get_xdg_dir("XDG_DATA_HOME", ".local/share");
#elif defined(_WIN32)
  wchar_t dir[MAX_PATH];
  HRESULT result = SHGetFolderPathW(NULL, CSIDL_APPDATA, NULL, SHGFP_TYPE_CURRENT, dir);
  if (result != S_OK)
    throw(Pathie::WindowsHresultError(result));

  return Path(utf16_to_utf8(dir));
#else
#error Unsupported system.
#endif
}

/**
 * \warning This method may behave unexpectedly on Windows; see below.
 *
 * Returns the directory for application- and user-specific configuration
 * files.
 *
 * On UNIX, this returns $XDG_CONFIG_HOME, defaulting to ~/.config.
 *
 * Windows does not have a notion of a directory for configuration
 * files, hence some return value for this method had to be chosen. I
 * think it is best to not clutter a user’s home directory with config
 * files, and [this stackoverflow thread](https://stackoverflow.com/questions/2243895/location-to-put-user-configuration-files-in-windows)
 * suggests to place the files in the data_dir(). That however yields
 * the problem of possible name clashes when you want to name a file
 * the same in data_dir() and config_dir(). It is not an option to
 * fall back to the "LocalSettings" directory instead, because 99% of
 * the applications written are "roaming" applications rather than
 * "local" ones, and any use of the "LocalSettings" directory
 * (available via cache_dir()) must be a specific decision of the
 * programmer therefore. The decision was made that this method on
 * Windows should return the same as data_dir() without a specific
 * encforcing reason, but, as said, some decision needed to be
 * made. As a consequence, you have to be careful to not accidentally
 * place equally named files in data_dir() and config_dir() as they
 * would conflict.
 *
 * I want to point out that on Windows, configuration files are rather
 * unusual. The normal way to save configuration settings on Windows
 * is use of the Windows Registry, which is beyond the scope of a
 * path manipulation library like Pathie.
 */
Path Path::config_dir()
{
#if defined(_PATHIE_UNIX)
  return get_xdg_dir("XDG_CONFIG_HOME", ".config");
#elif defined(_WIN32)
  return data_dir();
#else
#error Unsupported system.
#endif
}

/**
 * Returns the directory for application- and user-specific cache files, i.e.
 * files that, when deleted, do not impact the application apart from resetting
 * it to some default values. A typical example for cache data is saving the
 * folder where the user last opened a file, so that when he starts the application
 * the next time and wants to open a file, is directly taken to the directory
 * where he last picked a file from. Positions of windows could also be saved
 * here, allowing application windows to be placed exactly where they were
 * when the application was closed last time. In short, store the unimportant
 * stuff here and be prepared the data is gone on application startup.
 *
 * On UNIX, this returns $XDG_CACHE_HOME, defaulting to ~/.cache.
 *
 * On Windows, this method returns the LOCAL_APPDATA folder, which means that
 * in corporate setups using Windows roaming the data will not be available
 * if you log in on another machine (which is expected, cf. the directory
 * saving example above, which would break if this was saved into the roaming
 * folder). This defaults to `C:/Users/username/AppData/Local`.
 */
Path Path::cache_dir()
{
#if defined(_PATHIE_UNIX)
  return get_xdg_dir("XDG_CACHE_HOME", ".cache");
#elif defined(_WIN32)
  wchar_t dir[MAX_PATH];
  HRESULT result = SHGetFolderPathW(NULL, CSIDL_LOCAL_APPDATA, NULL, SHGFP_TYPE_CURRENT, dir);
  if (result != S_OK)
    throw(Pathie::WindowsHresultError(result));

  return Path(utf16_to_utf8(dir));
#else
#error Unsupported system.
#endif
}

/**
 * Returns the directory for application- and user-specific volatile
 * runtime data, i.e. data that WILL be deleted once the user logs
 * off.
 *
 * On UNIX, this returns $XDG_RUNTIME_DIR. That environment variable is
 * required to be defined as per the XDG standard, and if it isn’t, this
 * method prints a warning to the standard error stream and uses the
 * value of Path::temp_dir() instead.
 *
 * On Windows, the return value of this method is equivalent to that
 * of temp_dir() always.
 */
Path Path::runtime_dir()
{
#if defined(_PATHIE_UNIX)
  std::string nstr = utf8_to_filename("XDG_RUNTIME_DIR"); // environment is encoded the same as paths
  char* env_value = getenv(nstr.c_str());
  if (env_value)
    return Path(filename_to_utf8(env_value));

  Path tmp = Path::temp_dir();
  std::cerr << "(pathie XDG) WARNING: XDG_RUNTIME_DIR not defined in environment. Falling back to '" << tmp.str() << "'." << std::endl;

  return tmp;
#elif defined(_WIN32)
  return temp_dir();
#else
#error Unsupported system.
#endif
}

/**
 * Returns the root directory for temporary directories, i.e.
 * directories which are expected to vanish when the application
 * closes. Do not assume that anything you created in this
 * directory still exists after your application exited and is
 * restarted.
 *
 * \returns Path instance for temporary directory.
 *
 * \remark On UNIX, this function honours the value of the
 * environment variable $TMPDIR. If that is not defined, the standard
 * "/tmp" location will be returned. On Windows, GetTempPath() is
 * called to retrieve the path, which in turn honours the environment
 * variables $TMP, $TEMP, and $USERPROFILE (in that order); if all
 * of them are undefined, a Windows-predefined path is returned,
 * which defaults to `C:/Users/username/AppData/Local/Temp`.
 *
 * \see mktmpdir(3), [GetTempPath()](http://msdn.microsoft.com/en-us/library/windows/desktop/aa364992%28v=vs.85%29.aspx)
 */
Path Path::temp_dir()
{
#if defined(_PATHIE_UNIX)
  std::string nstr = utf8_to_filename("TMPDIR"); // environment is encoded the same as paths
  char* env_value = NULL;

  if ((env_value = getenv(nstr.c_str()))) // Single = intended
    return Path(filename_to_utf8(env_value));


  return Path("/tmp"); // As per the Filesystem Hierarchy Standard.
#elif defined(_WIN32)
  wchar_t buf[MAX_PATH +1]; // See http://msdn.microsoft.com/en-us/library/windows/desktop/aa364992%28v=vs.85%29.aspx for the +1
  DWORD count = GetTempPathW(MAX_PATH + 1, buf);

  if (count == 0) {
    DWORD err = GetLastError();
    throw(Pathie::WindowsError(err));
  }

  std::wstring utf16(buf, count);
  return utf16_to_utf8(utf16);
#else
#error Unsupported system.
#endif
}

///@}

/**
 * Create a temporary directory (with permissions set to
 * 0700 on UNIX). The directory is guaranteed to be empty, and
 * it is your responsibility to recursively remove the
 * directory on program exit (or earlier).
 *
 * \param[in] name (`"tmpd"`) This will be used as part of
 * the name of the directory, _not_ as the entire name.
 *
 * \returns Path instance for the new temporary directory.
 *
 * \remark Parts of the random name are generated with the
 * C rand() function, so you might want to call srand()
 * before using this function in order to seed the random
 * number generator with a useful value.
 */
Path Path::mktmpdir(const std::string& name /* = "tmpd" */)
{
  Path tmp = Path::temp_dir() / Path(make_tempname(name));
  tmp.mkdir();

#ifdef _PATHIE_UNIX
  std::string nstr = tmp.native();
  chmod(nstr.c_str(), S_IRWXU); // Silently ignore failure of setting file permissions
#endif
  // TODO: How to do that on Windows?

  return tmp;
}

// Constructs a filename that tries to be unique.
std::string Path::make_tempname(const std::string& namepart)
{
  time_t now;
  struct tm* p_nowinfo = NULL;
  time(&now);
  p_nowinfo = localtime(&now);

  char buf[16]; // 15 + NUL
  memset(buf, '\0', 16);
  strftime(buf, 16, "%Y%m%d-%H%M%S", p_nowinfo);
  std::string timepart(buf, 15);

#if defined(_PATHIE_UNIX)
  std::stringstream ss;
  ss << getpid();
  std::string pidpart = ss.str();
#elif defined(_WIN32)
  std::stringstream ss;
  ss << GetCurrentProcessId();
  std::string pidpart = ss.str();
#else
#error Unsupported system.
#endif

  memset(buf, '\0', 16);
  short i;
  for(i=0; i < 16; i++)
    buf[i] = 97 + rand() % 26; // Random char between a and z

  std::string randompart(buf, 15);

  return namepart + "_" + timepart + pidpart + randompart;
}

#if defined(_PATHIE_UNIX)
/**
 * \note Only available on UNIX. Accesses the file system.
 *
 * Returns $XDG_DATA_DIRS as per the XDG specification.
 * If that is not set, returns a vector of paths for
 * /usr/local/share and /usr/share.
 */
std::vector<Path> Path::data_dirs()
{
  return get_xdg_dirlist("XDG_DATA_DIRS", "/usr/local/share/:/usr/share/");
}

/**
 * \note Only available on UNIX. Accesses the file system.
 *
 * Returns $XDG_CONFIG_DIRS as per the XDG specification.
 * If that is not set, returns a vector of paths for
 * /etc/xdg (i.e. a one-element vector).
 */
std::vector<Path> Path::config_dirs()
{
  return get_xdg_dirlist("XDG_CONFIG_DIRS", "/etc/xdg");
}
#endif

/** \name User data directories
 *
 * Directories that contain user data like music or text files
 * the user works with.
 */
///@{

/**
 * \note On UNIX, this method accesses the file system.
 *
 * Retrieves the directory of the user’s desktop. Generally,
 * any files placed in this directory will appear on the
 * user’s desktop view (the area shown when no windows
 * are open).
 *
 * On UNIX, this is $XDG_DESKTOP_DIR, defaulting to `~/Desktop`.
 * Note you likely will receive a localised version (like “Schreibtisch”
 * on a German Linux).
 *
 * On Windows, the default is `C:/Users/username/Desktop` or a localised
 * version.
 */
Path Path::desktop_dir()
{
#if defined(_PATHIE_UNIX)
  return Path(get_xdg_userdir_setting("DESKTOP"));
#elif defined(_WIN32)
  wchar_t dir[MAX_PATH];
  HRESULT result = SHGetFolderPathW(NULL, CSIDL_DESKTOPDIRECTORY, NULL, SHGFP_TYPE_CURRENT, dir);
  if (result != S_OK)
    throw(Pathie::WindowsHresultError(result));

  return Path(utf16_to_utf8(dir));
#else
#error Unsupported system.
#endif
}

/**
 * \note On UNIX, this method accesses the file system.
 *
 * Retrieves the directory for the user’s documents. This is
 * not the place for your data files, savegames, or configuration
 * files -- it is meant only for textual and other documents you can
 * access with an office or similar program. See data_dir() for a directory
 * you can store your data into.
 *
 * On UNIX, this is $XDG_DOCUMENTS_DIR, defaulting to `~/Documents`.
 * Note you likely will receive a localised version (like "Dokumente"
 * on a German Linux).
 *
 * On Windows, the default is `C:/Users/username/Documents` or a localised
 * version.
 */
Path Path::documents_dir()
{
#if defined(_PATHIE_UNIX)
  return Path(get_xdg_userdir_setting("DOCUMENTS"));
#elif defined(_WIN32)
  wchar_t dir[MAX_PATH];
  HRESULT result = SHGetFolderPathW(NULL, CSIDL_PERSONAL, NULL, SHGFP_TYPE_CURRENT, dir);
  if (result != S_OK)
    throw(Pathie::WindowsHresultError(result));

  return Path(utf16_to_utf8(dir));
#else
#error Unsupported system.
#endif
}

/**
 * \note On UNIX, this method accesses the file system.
 *
 * Retrieves the user’s download directory. Unfortunately, this function
 * is currently unsupported under Windows, because MinGW has not yet
 * adapted the necessary win32api changes.
 *
 * On UNIX, this is $XDG_DOWNLOAD_DIR, defaulting to `~/Downloads`.
 * Note you likely will receive a localised version.
 */
Path Path::download_dir()
{
#if defined(_PATHIE_UNIX)
  return Path(get_xdg_userdir_setting("DOWNLOAD"));
#elif defined(_WIN32)
  // Not available via CSIDL, must use the newer KNOWNFOLDERID system,
  // which is not supported by MinGW yet.
  throw(std::runtime_error("KNOWNFOLDERID is not supported by MinGW yet, can't retrieve this directory."));
#else
#error Unsupported system.
#endif
}

/**
 * \note On UNIX, this method accesses the file system.
 *
 * Retrieves the user’s music directory.
 *
 * On UNIX, this is $XDG_MUSIC_DIR, defaulting to `~/Music`.
 * Note you likely will receive a localised version (like "Musik"
 * on a German Linux).
 *
 * On Windows, this defaults to `C:/users/username/Music` or a localised
 * version.
 */
Path Path::music_dir()
{
#if defined(_PATHIE_UNIX)
  return Path(get_xdg_userdir_setting("MUSIC"));
#elif defined(_WIN32)
  wchar_t dir[MAX_PATH];
  HRESULT result = SHGetFolderPathW(NULL, CSIDL_MYMUSIC, NULL, SHGFP_TYPE_CURRENT, dir);
  if (result != S_OK)
    throw(Pathie::WindowsHresultError(result));

  return Path(utf16_to_utf8(dir));
#else
#error Unsupported system.
#endif
}

/**
 * \note On UNIX, this method accesses the file system.
 *
 * Retrieves the user’s pictures directory.
 *
 * On UNIX, this is $XDG_PICTURES_DIR, defaulting to `~/Pictures`.
 * Note you likely will receive a localised version (like "Bilder"
 * on a German Linux).
 *
 * On Windows, this defaults to `C:/users/username/Pictures` or a
 * localised version.
 */
Path Path::pictures_dir()
{
#if defined(_PATHIE_UNIX)
  return Path(get_xdg_userdir_setting("PICTURES"));
#elif defined(_WIN32)
  wchar_t dir[MAX_PATH];
  HRESULT result = SHGetFolderPathW(NULL, CSIDL_MYPICTURES, NULL, SHGFP_TYPE_CURRENT, dir);
  if (result != S_OK)
    throw(Pathie::WindowsHresultError(result));

  return Path(utf16_to_utf8(dir));
#else
#error Unsupported system.
#endif
}

/**
 * \note On UNIX, this method accesses the file system.
 *
 * Retrieves the user’s publicshare directory. This directory may
 * be exposed to network access on the local network, though this
 * is not required.
 *
 * On UNIX, this is $XDG_PUBLICSHARE_DIR, defaulting to `~/Public`.
 * Note you likely will receive a localised version (like "Öffentlich"
 * on a German Linux).
 *
 * On Windows, this defaults to `C:/users/username/AppData/Roaming/Microsoft/Windows/Network Shortcuts`.
 */
Path Path::publicshare_dir()
{
#if defined(_PATHIE_UNIX)
  return Path(get_xdg_userdir_setting("PUBLICSHARE"));
#elif defined(_WIN32)
  wchar_t dir[MAX_PATH];
  HRESULT result = SHGetFolderPathW(NULL, CSIDL_NETHOOD, NULL, SHGFP_TYPE_CURRENT, dir);
  if (result != S_OK)
    throw(Pathie::WindowsHresultError(result));

  return Path(utf16_to_utf8(dir));
#else
#error Unsupported system.
#endif
}

/**
 * \note On UNIX, this method accesses the file system.
 *
 * Retrieves the user’s directory for document templates. The files
 * in this directory can generally be accessed by right-clicking
 * in the user’s favourite file manager and selecting "new" followed
 * by the desired file. The file will then be copied from the templates
 * directory into the directory the user works in at the moment.
 *
 * On UNIX, this is $XDG_TEMPLATES_DIR, defaulting to `~/Templates`.
 * Note you likely will receive a localised version (like "Vorlagen"
 * on a German Linux).
 *
 * On Windows, this defaults to `C:/users/username/AppData/Roaming/Microsoft/Windows/Templates`.
 */
Path Path::templates_dir()
{
#if defined(_PATHIE_UNIX)
  return Path(get_xdg_userdir_setting("TEMPLATES"));
#elif defined(_WIN32)
  wchar_t dir[MAX_PATH];
  HRESULT result = SHGetFolderPathW(NULL, CSIDL_TEMPLATES, NULL, SHGFP_TYPE_CURRENT, dir);
  if (result != S_OK)
    throw(Pathie::WindowsHresultError(result));

  return Path(utf16_to_utf8(dir));
#else
#error Unsupported system.
#endif
}

/**
 * \note On UNIX, this method accesses the file system.
 *
 * Retrieves the user’s directory for videos.
 *
 * On UNIX, this is $XDG_VIDEOS_DIR, defaulting to `~/Videos`
 * or a localised version.
 *
 * On Windows, this defaults to `C:/users/username/Videos` or a
 * localised version.
 */
Path Path::videos_dir()
{
#if defined(_PATHIE_UNIX)
  return Path(get_xdg_userdir_setting("VIDEOS"));
#elif defined(_WIN32)
  wchar_t dir[MAX_PATH];
  HRESULT result = SHGetFolderPathW(NULL, CSIDL_MYVIDEO, NULL, SHGFP_TYPE_CURRENT, dir);
  if (result != S_OK)
    throw(Pathie::WindowsHresultError(result));

  return Path(utf16_to_utf8(dir));
#else
#error Unsupported system.
#endif
}

/**
 * \note On UNIX, this method accesses the file system.
 *
 * Retrieves the user’s path for application starters. On UNIX,
 * this will return a directory (typically `~/.local/share/applications`)
 * where you can store XDG `.desktop` files in so they get picked up
 * by the desktop environment’s application menu for that user. On Windows,
 * the user’s startmenu folder is returned, and any files and directories
 * you add there will show up in the user’s startmenu.
 *
 * \remark On Windows, this is not the global startmenu folder, but the
 * user’s specific ones. Other users will not have the entries you put
 * here in their startmenu.
 */
Path Path::appentries_dir()
{
#if defined(_PATHIE_UNIX)
  return data_dir().join("applications");
#elif defined(_WIN32)
  wchar_t dir[MAX_PATH];
  HRESULT result = SHGetFolderPathW(NULL, CSIDL_STARTMENU, NULL, SHGFP_TYPE_CURRENT, dir);
  if (result != S_OK)
    throw(Pathie::WindowsHresultError(result));

  return Path(utf16_to_utf8(dir));
#else
#error Unsupported system.
#endif
}

///@}

/** \name Global data directories
 *
 * Directories that contain data either unrelated to users at all,
 * or applicable to all users at once. Be careful to read the
 * Windows notes in the documentation of these methods, as Windows
 * only supplies are much smaller set of system directories than UNIX.
 */
///@{

/**
 * Retrieves the global directory for application starters. On UNIX,
 * any XDG `.desktop` files you place there should show up in any user’s
 * desktop environment’s menu, and on Windows, anything you place there
 * should show up in any user’s startmenu.
 *
 * \param local (true) If true, this method returns the location
 * under the `/usr/local` hierarchy, otherwise it returns the
 * location under the `/usr` hierarchy. This parameter has no meaning
 * on Windows and is ignored.
 */
Path Path::global_appentries_dir(localpathtype local)
{
#if defined(_PATHIE_UNIX)
  if (local == Path::LOCALPATH_LOCAL || (local == Path::LOCALPATH_DEFAULT && get_global_dir_default() == Path::LOCALPATH_LOCAL))
    return Path("/usr/local/share/applications");
  else
    return Path("/usr/share/applications");
#elif defined(_WIN32)
  wchar_t dir[MAX_PATH];
  HRESULT result = SHGetFolderPathW(NULL, CSIDL_COMMON_STARTMENU, NULL, SHGFP_TYPE_CURRENT, dir);
  if (result != S_OK)
    throw(Pathie::WindowsHresultError(result));

  return Path(utf16_to_utf8(dir));
#else
#error Unsupported system.
#endif
  local; // make compiler happy
}

/**
 * Retrieves the directory for immutable application data that isn’t user-specific,
 * i.e. which shall be available to all users using the system.
 *
 * On UNIX, this is `/usr/share`. On Windows, this is `C:/Windows/system32`.
 * On Windows, beware conflicts with files of the same name in
 * global_config_dir()!
 *
 * \param local (true) If true, this method returns the location
 * under the `/usr/local` hierarchy, otherwise it returns the
 * location under the `/usr` hierarchy. This parameter has no meaning
 * under Windows and is ignored.
 */
Path Path::global_immutable_data_dir(localpathtype local)
{
#if defined(_PATHIE_UNIX)
  if (local == Path::LOCALPATH_LOCAL || (local == Path::LOCALPATH_DEFAULT && get_global_dir_default() == Path::LOCALPATH_LOCAL))
    return Path("/usr/local/share");
  else
    return Path("/usr/share");
#elif defined(_WIN32)
  wchar_t dir[MAX_PATH];
  HRESULT result = SHGetFolderPathW(NULL, CSIDL_SYSTEM, NULL, SHGFP_TYPE_CURRENT, dir);
  if (result != S_OK)
    throw(Pathie::WindowsHresultError(result));

  return Path(utf16_to_utf8(dir));
#else
#error Unsupported system.
#endif
  local; // make compiler happy
}

/**
 * Retrieves the directory for mutable application data that isn’t user-specific,
 * i.e. which shall be available to all users using the system.
 *
 * On UNIX, this is `/var/lib`. On Windows, this is the Application Data folder
 * for the "All Users" account. On Windows, this is equivalent to global_cache_dir(),
 * so beware file name conflicts on Windows!
 *
 * \param local (true) If true, this method returns the location
 * under the `/var/local` hierarchy, otherwise it returns the
 * location under the `/var` hierarchy. This parameter has no meaning
 * under Windows and is ignored.
 */
Path Path::global_mutable_data_dir(localpathtype local)
{
#if defined(_PATHIE_UNIX)
  if (local == Path::LOCALPATH_LOCAL || (local == Path::LOCALPATH_DEFAULT && get_global_dir_default() == Path::LOCALPATH_LOCAL))
    return Path("/var/local/lib");
  else
    return Path("/var/lib");
#elif defined (_WIN32)
  wchar_t dir[MAX_PATH];
  HRESULT result = SHGetFolderPathW(NULL, CSIDL_COMMON_APPDATA, NULL, SHGFP_TYPE_CURRENT, dir);
  if (result != S_OK)
    throw(Pathie::WindowsHresultError(result));

  return Path(utf16_to_utf8(dir));
#else
#error Unsupported system
#endif
  local; // make compiler happy
}

/**
 * Retrieves the directory for global cache data, i.e. data, which
 * is not essential to the program and can be reconstructed if it
 * gets lost.
 *
 * On UNIX, this returns `/var/cache`. Windows does not have a notion
 * of such a directory, hence the value is equal to the return value
 * of global_mutable_data_dir(). Therefore: On Windows, beware conflicts if you
 * use files of the same name in global_mutable_data_dir() and
 * global_cache_dir()!
 *
 * \param local (true) If true, returns the cache directory for locally installed
 * programs, which is `/var/local/cache`. This parameter has no effect under
 * systems other than UNIX.
 */
Path Path::global_cache_dir(localpathtype local)
{
#if defined(_PATHIE_UNIX)
 if (local == Path::LOCALPATH_LOCAL || (local == Path::LOCALPATH_DEFAULT && get_global_dir_default() == Path::LOCALPATH_LOCAL))
    return Path("/var/local/cache");
  else
    return Path("/var/cache");
#elif defined(_WIN32)
  return global_mutable_data_dir();
#else
#error Unsupported system.
#endif
  local; // make compiler happy
}

/**
 * \note On UNIX, this method accesses the filesystem.
 *
 * Returns the directory for volatile information that will be deleted
 * on system shutdown.
 *
 * On UNIX, this returns `/run` if it exists, otherwise `/var/run`.
 * Windows does not have a notion of such a directory; as a replacement,
 * `C:/Temp` is returned.
 *
 * \param local (true) If true, returns the equivalent directory for
 * `/run` for locally installed programs, which is `/var/local/run`. This
 * parameter has no effect on systems other than UNIX.
 */
Path Path::global_runtime_dir(localpathtype local)
{
#if defined(_PATHIE_UNIX)
  if (local == Path::LOCALPATH_LOCAL || (local == Path::LOCALPATH_DEFAULT && get_global_dir_default() == Path::LOCALPATH_LOCAL))
    return Path("/var/local/run");

  Path run("/run");
  if (run.exists())
    return run;
  else
    return Path("/var/run");
#elif defined(_WIN32)
  return Path("C:/Temp");
#else
#error Unsupported system.
#endif
  local; // make compiler happy
}

/**
 * Returns the global directory for configuration files.
 *
 * On UNIX, this is `/etc`. Windows does not really have a notion
 * for configuration directories. This method returns the Windows
 * system folder for that purpose, typically `C:/Windows/system32`;
 * this is equivalent to global_immutable_data_dir(), so be careful
 * when you place files of the same name in global_config_dir()!
 *
 * \param local (true) If true, returns the global configuration
 * directory for locally installed programs instead, which is
 * `/usr/local/etc`.
 */
Path Path::global_config_dir(localpathtype local)
{
#if defined(_PATHIE_UNIX)
  if (local == Path::LOCALPATH_LOCAL || (local == Path::LOCALPATH_DEFAULT && get_global_dir_default() == Path::LOCALPATH_LOCAL))
    return Path("/usr/local/etc");
  else
    return Path("/etc");

#elif defined(_WIN32)
  wchar_t dir[MAX_PATH];
  HRESULT result = SHGetFolderPathW(NULL, CSIDL_SYSTEM, NULL, SHGFP_TYPE_CURRENT, dir);
  if (result != S_OK)
    throw(Pathie::WindowsHresultError(result));

  return Path(utf16_to_utf8(dir));
#else
#error Unsupported system.
#endif
  local; // make compiler happy
}

/**
 * Retrieves the global directory for self-contained applications, i.e.
 * applications that require a directory structure different from the
 * Filesystem Hierarchy Standard (FHS). Such programs are an exception
 * under UNIX, but are the regular case on Windows. The programs placed
 * in this directory are intended to be available to all users using the
 * system.
 *
 * Under UNIX, this method returns the `/opt` directory. On Windows,
 * it returns the Program Files directory (typically `C:\Program Files`).
 *
 * \note On UNIX, the FHS mandates that programs installed under
 * `/opt` do not use the usual directories for variable information
 * returned by global_mutable_data_dir() and global_cache_dir(), but
 * instead use `/var/opt`.
 */
Path Path::global_programs_dir()
{
#if defined(_PATHIE_UNIX)
  return Path("/opt");
#elif defined(_WIN32)
  wchar_t dir[MAX_PATH];
  HRESULT result = SHGetFolderPathW(NULL, CSIDL_PROGRAM_FILES, NULL, SHGFP_TYPE_CURRENT, dir);
  if (result != S_OK)
    throw(Pathie::WindowsHresultError(result));

  return Path(utf16_to_utf8(dir));

#else
#error Unsupported system.
#endif
}

///@}

/** \name Miscellaneous static functions
 *
 * Other functions that didn’t fit somewhere else.
 */
///@{

/// \note This method accesses the filesystem.
///
/// Uses a shell-like glob pattern on the current working directory.
/// Typically available patterns include "*" for a string of
/// arbitrary length and "?" for a string of length one.
///
/// Refer to glob(7) for glob patterns available on UNIX.
/// Refer to [MSDN](http://msdn.microsoft.com/en-us/library/windows/desktop/aa364418%28v=vs.85%29.aspx)
/// for glob patterns available on Windows.
///
/// Windows does not support recursive patterns like
///
/// \verbatim **/* \endverbatim
///
/// or
///
/// \verbatim foo/*/bar \endverbatim
///
/// . This will result in a Pathie::WindowsError exception
/// with Windows error code 123 (“invalid filename”). For cross-platform
/// recursive matching, you can try to combine find() and fnmatch().
///
/// \param[in] pattern Glob pattern.
/// \param flags (`0`) Globbing flags. Refer to glob(3) for
/// possible values; the parameter is ignored on Windows.
///
/// \returns A vector of Path instances that matched the glob
/// pattern.
///
/// \remark Glob patterns on UNIX are generally much more powerful than
/// those on Windows. Be careful when using anything apart from "*" and "?"
/// patterns on Windows.
///
/// \see dglob() fnmatch()
///
std::vector<Path> Path::glob(const std::string& pattern, int flags /* = 0 */)
{
#if defined(_PATHIE_UNIX)
  std::string nstr = utf8_to_filename(pattern);
  glob_t globinfo;
  int result = ::glob(nstr.c_str(), flags, NULL, &globinfo);

  if (result == GLOB_NOMATCH) {
    return std::vector<Path>(); // Empty vector
  }
  else if (result == 0) {
    std::vector<Path> result;

    for(size_t i=0; i < globinfo.gl_pathc; i++) {
      result.push_back(Path(filename_to_utf8(globinfo.gl_pathv[i])));
    }

    globfree(&globinfo);
    return result;
  }
  else {
    throw(GlobError(result));
  }
#elif defined(_WIN32)
  std::vector<Path> results;
  std::wstring utf16_pattern = utf8_to_utf16(pattern);

  /* Windows’ FindFirstFile()/FindNextFile() returns bare file names.
   * However, to ensure output similar to the UNIX version, we prepend
   * the pattern’s stem if a slash / is found in the pattern; FindFirstFile()/
   * FindNextFile() don’t support recursive matching anyway, so this is safe. */
  std::string stem;
  size_t pos = 0;
  if ((pos = pattern.rfind("/")) != string::npos) // Single = intended
    stem = pattern.substr(0, pos + 1); // Trailing / included

  // Prepare
  HANDLE filehandle = INVALID_HANDLE_VALUE;
  WIN32_FIND_DATAW finddata;
  memset(&finddata, '\0', sizeof(WIN32_FIND_DATA));

  // Try finding the first file
  filehandle = FindFirstFileW(utf16_pattern.c_str(), &finddata);

  // Check if some error happened
  if (filehandle == INVALID_HANDLE_VALUE) {
    DWORD errval = GetLastError();
    if (errval == ERROR_FILE_NOT_FOUND) // According to docs, this means no matching files were found. Return empty list.
      return results;
    else if (errval != ERROR_SUCCESS)
      throw Pathie::WindowsError(errval);
  }

  // All well, save this one...
  results.push_back(Path(stem + utf16_to_utf8(finddata.cFileName)));

  // ...and continue.
  while (FindNextFileW(filehandle, &finddata)) {
    results.push_back(Path(stem + utf16_to_utf8(finddata.cFileName)));
  }

  DWORD errval = GetLastError();
  FindClose(filehandle);

  if (errval != ERROR_NO_MORE_FILES)
    throw(Pathie::WindowsError(errval));

  return results;
#else
#error Unsupported system.
#endif
  flags; // make compiler happy
}

///@}

/** \name Miscellaneous member functions
 *
 * Methods that didn’t fit anywhere else.
 */

///@{

/**
 * This method tests whether the referenced path matches the
 * given pattern under the rules of the local glob-matching
 * function. Note this method does _not_ access the filesystem,
 * hence there is no guarantee that the referenced path exists.
 *
 * \param[in] pattern The pattern to match.
 * \param flags Any flags. This parameter is ignored on Windows,
 * for UNIX refer to the fnmatch(3) manpage.
 *
 * \returns Whether the path matches the pattern.
 *
 * \remark On Windows, this method uses the [PathMatchSpec()](http://msdn.microsoft.com/en-us/library/bb773727%28VS.85%29.aspx)
 * function; on UNIX, it uses fnmatch(3).
 *
 * \remark Windows’s `PathMatchSpec()` function does not support
 * recursive matching patterns, while the UNIX fnmatch(8), relying
 * on glob(7), does.
 *
 * \remark Glob patterns on UNIX are generally much more powerful than
 * those on Windows. Be careful when using anything apart from "*" and "?"
 * patterns on Windows.
 *
 * \see glob() dglob()
 */
bool Path::fnmatch(const std::string& pattern, int flags /* = 0 */) const
{
#if defined(_PATHIE_UNIX)
  std::string nstr = native();
  std::string pattern_nstr = utf8_to_filename(pattern);
  return ::fnmatch(pattern_nstr.c_str(), nstr.c_str(), flags) == 0;
#elif defined(_WIN32)
  std::wstring utf16path = utf8_to_utf16(m_path);
  std::wstring utf16pattern = utf8_to_utf16(pattern);
  return PathMatchSpecW(utf16path.c_str(), utf16pattern.c_str()) != 0;
#else
#error Unsupported system.
#endif
  flags; // make compiler happy
}

/**
 * \note This method acceses the filesystem.
 *
 * Like glob(), but prepends the referenced path to the glob
 * pattern.
 *
 * \see glob() fnmatch()
 */
std::vector<Path> Path::dglob(const std::string& pattern, int flags /* = 0 */) const
{
  return glob(m_path + "/" + pattern, flags);
}

/**
 * Appends a /, then the new component, and
 * finally returns a new Path instance.
 *
 * \param path New component.
 *
 * \returns New Path instance.
 */
Path Path::join(Path path) const
{
  Path p(m_path + "/" + path.str());
  return p;
}

/**
 * Appends a /, then the new component, and
 * finally returns a new Path instance.
 *
 * \param str New component.
 *
 * \returns New Path instance.
 */
Path Path::join(std::string str) const
{
  Path path(m_path + "/" + str);
  return path;
}

/**
 * Replaces the current extension with the given new extension
 * and returns the result. If the referenced path doesn’t have
 * a file extension currently, the new extension is appended.
 *
 * \param new_extension The new extension. If the leading point
 * is missing, it will automatically be prepended.
 *
 * \returns The new Path instance.
 */
Path Path::sub_ext(std::string new_extension) const
{
  // If the point is missing, add it to the beginning.
  if (new_extension.find(".") == string::npos)
    new_extension.insert(0, ".");

  std::string old_extension = extension();
  if (old_extension.empty()) {
    return Path(m_path + new_extension);
  }
  else {
    size_t pos = m_path.find(old_extension);
    return Path(m_path.substr(0, pos) + new_extension);
  }
}

///@}<|MERGE_RESOLUTION|>--- conflicted
+++ resolved
@@ -149,11 +149,7 @@
  */
 void Path::sanitize()
 {
-<<<<<<< HEAD
-  bool isWindowsUNCPath = m_path.c_str()[0] == '\\' && m_path.c_str()[1] == '\\'; // UNC path
-=======
   bool isWindowsUNCPath = m_path.size() >= 2 && (m_path[0] == '\\' && m_path[1] == '\\'); // UNC path
->>>>>>> 3b927cd5
 
   // Replace any backslashes \ with forward slashes /.
   size_t cur = string::npos;
