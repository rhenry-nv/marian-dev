/* All or part of this file was contributed by Intel under license:
 *   Copyright (C) 2017-2018 Intel Corporation
 *   SPDX-License-Identifier: MIT
 */

#include "tensors/tensor_operators.h"
#include "tensors/cpu/backend.h"
#include "tensors/allocator.h"

#include "functional/approx.h"
#include "functional/functional.h"
#include "functional/tensor.h"
#include "functional/operators.h"

#if MKL_FOUND
#include <mkl.h>
#endif

namespace marian {

namespace cpu {

  void IsNaN(const Tensor /*in*/, Ptr<Allocator> /*allocator*/, bool& /*isNaN*/, bool& /*isInf*/) {
  ABORT("Not implemented");
}

template <typename To, typename From>
void CopyCastTo(To* out, const From* in, int length) {
  for(int i = 0; i < length; ++i)
#ifdef _MSC_VER
#pragma warning (push)
#pragma warning (disable: 4244)  // 'argument': conversion from 'const From' to 'float', possible loss of data
#endif
    out[i] = (To)in[i];
#ifdef _MSC_VER
#pragma warning (pop)
#endif
}

// Casting has been factored into two functions "CopyCastFrom" and
// "CopyCastTo". This only serves the purpuse to automatically create
// the full Carthesian product of possible type cast via template magic.
// Extending CopyCast and CopyCastFrom with a new branch in the "if" clause
// adds all possible variants.
template <typename T>
void CopyCastFrom(Tensor out, const T* in, int length) {
  if(out->type() == Type::float32) {
    CopyCastTo(out->data<float>(), in, length);
  } else if(out->type() == Type::float16) {
    CopyCastTo(out->data<float16>(), in, length);
  } else {
    ABORT("CopyCastTo to type {} not implemented", out->type());
  }
}

// currently useless on the CPU until more types are added
void CopyCast(Tensor out, const Tensor in) {
  if(in->type() == Type::float32) {
    CopyCastFrom(out, in->data<float>(), (int)in->size());
  } else if(in->type() == Type::float16) {
    CopyCastFrom(out, in->data<float16>(), (int)in->size());
  } else if(in->type() == Type::uint32) {
    CopyCastFrom(out, in->data<uint32_t>(), (int)in->size());
  } else {
    ABORT("CopyCastFrom from type {} not implemented", in->type());
  }
}

void ConcatCont(Tensor out, const std::vector<Tensor>& inputs, int axis) {
  int step = 1;
  for(int i = 0; i < axis; ++i)
    step *= out->shape()[i];

  size_t offset1 = 0;
  for(int i = 0; i < step; ++i) {
    for(auto in : inputs) {
      size_t size = in->shape().elements() / step;
      size_t offset2 = i * size;

      std::copy(in->data() + offset2,
                in->data() + offset2 + size,
                out->data() + offset1);

      offset1 += size;
    }
  }
}

template <bool add>
inline void gInsertCols(float* out,
                        const float* in,
                        size_t rows,
                        size_t cols,
                        size_t cols_out,
                        size_t cols_in,
                        size_t offset_out,
                        size_t offset_in) {
  for(size_t j = 0; j < rows; ++j) {
    float* rowOut = out + j * cols_out + offset_out;
    const float* rowIn = in + j * cols_in + offset_in;
    for(size_t i = 0; i < cols; ++i) {
      if(add) // this was solved earlier via beta * rowOut[i] with beta in {0,1} but 0 * nan in uninitialized tensors will result in nan.
        rowOut[i] += rowIn[i];
      else
        rowOut[i]  = rowIn[i];
    }
  }
}

void Concatenate1(Tensor out, const std::vector<Tensor>& inputs) {
  int rows = out->shape().elements() / out->shape().back();

  size_t offset = 0;
  int cols_out = out->shape().back();

  for(auto in : inputs) {
    ABORT_IF(rows != in->shape().elements() / in->shape().back(),
             "First dimension must be equal");
    int cols_in = in->shape().back();
    cpu::gInsertCols<false>(out->data(),
                            in->data(),
                            rows,
                            cols_in,
                            cols_out,
                            cols_in,
                            offset,
                            0);
    offset += cols_in;
  }
}

void Concatenate(Tensor out, const std::vector<Tensor>& inputs, int ax) {
   if(ax == (int)out->shape().size() - 1)
    Concatenate1(out, inputs);
  else
    ConcatCont(out, inputs, ax);
}

void Split1(std::vector<Tensor>& outputs, const Tensor in) {
  size_t offset = 0;
  int rows = in->shape().elements() / in->shape().back();
  int cols_in = in->shape().back();
  for(auto out : outputs) {
    ABORT_IF(rows != out->shape().elements() / out->shape().back(),
             "First dimension must be equal");
    int cols_out = out->shape().back();

    // set last parameter to 1 to enable += instead of =
    // @TODO: do this in a more principled ways accross all/most kernels
    cpu::gInsertCols<true>(out->data(),
                           in->data(),
                           rows,
                           cols_out,
                           cols_out,
                           cols_in,
                           0,
                           offset);
    offset += cols_out;
  }
}

void SplitCont(std::vector<Tensor>& outputs, const Tensor in, int axis) {
  int step = 1;
  for(int i = 0; i < axis; ++i)
    step *= in->shape()[i];

  size_t offset1 = 0;
  for(int i = 0; i < step; ++i) {
    for(auto out : outputs) {
      size_t size = out->shape().elements() / step;
      size_t offset2 = i * size;

      // BUG: This overwrites gradients!
      // std::copy(in->data() + offset1,
      //          in->data() + offset1 + size,
      //          out->data() + offset2);

      // Fixes gradient problem, @TODO: check performance
      std::transform(in->data() + offset1,
                     in->data() + offset1 + size,
                     out->data() + offset2,
                     out->data() + offset2,
                     [](float a, float b) { return a + b; });

      offset1 += size;
    }
  }
}

void Deconcatenate(std::vector<Tensor>& outputs, const Tensor in, int ax) {
  if(ax == (int)in->shape().size() - 1)
    Split1(outputs, in);
  else
    SplitCont(outputs, in, ax);
}

template <bool add>
void Transpose0213(Tensor out, Tensor in) {
  int cols = in->shape()[-1];
  int rows = in->shape().elements() / in->shape()[-1];

  int r1 = in->shape()[-2];
  int r2 = in->shape()[-3];
  int rest = rows / (r1 * r2);

  for(int k = 0; k < rest; ++k) {
    int shift = k * r1 * r2;
    for(int j = 0; j < r1 * r2; ++j) {
      int src = j + shift;
      int dst = j / r1 + (j % r1) * r2 + shift;

      const float* inRow = in->data() + src * cols;
      float* outRow = out->data() + dst * cols;

      if(!add) {
        // mostly for fast forward computation
        std::copy(inRow, inRow + cols, outRow);
      } else {
        for(int i = 0; i < cols; ++i) {
          outRow[i] += inRow[i];
        }
      }
    }
  }
}

// This function is called only when MKL is available.
#if MKL_FOUND
// Given a 4D array, transpose (swap) the initial 3 dimensions while keeping the last dimension.
// e.g. 1234 --> 2134, 1234 --> 3214 (4 is always kept).
// This is an optimized version for swapping first 3 dimensions
// assuming the last dimension is large enough to get benefits from vectorized copy.
//
// @param out output tensor
// @param in input tensor
// @param vAxis target (transposed) axes of each given axes
template <bool add>
void TransposeFirst3In4(Tensor out, Tensor in, const std::vector<int>& vAxis) {
  ABORT_IF(vAxis.size() != 4, "This function handles only 4D arrays.");
  int innermost = in->shape()[-1];

  int l1 = in->shape()[vAxis[0]];
  int l2 = in->shape()[vAxis[1]];
  int l3 = in->shape()[vAxis[2]];

  // find the mapping between the transposed output dimensional indices (oi, oj, ok)
  // and original input dimensional indices (i, j, k)
  int oi, oj, ok;
#pragma omp parallel for
  for(int k = 0; k < l1; ++k) {
    int shift = k * l2 * l3;
    for(int j = 0; j < l2; ++j) {
      for(int i = 0; i < l3; ++i) {
        if(vAxis[0] == 0) {
          if(vAxis[1] == 1) {
            oi = i; oj = j; ok = k;
          } else {
            oi = j; oj = i; ok = k;
          }
        } else if(vAxis[0] == 1) {
          if(vAxis[1] == 0) {
            oi = i; oj = k; ok = j;
          } else {
            oi = j; oj = k; ok = i;
          }
        } else {
          if(vAxis[1] == 0) {
            oi = k; oj = i; ok = j;
          } else {
            oi = k; oj = j; ok = i;
          }
        }
        int src = ok * in->shape()[1] * in->shape()[2] + oj * in->shape()[2] + oi;
        int dst = l3 * j + shift + i;

        const float* inRow = in->data() + src * innermost;
        float* outRow = out->data() + dst * innermost;

        if(!add) {
          mkl_somatcopy('R', 'N', 1, innermost, 1.0f, inRow, innermost, outRow, innermost);
        } else {
          for(int ii = 0; ii < innermost; ++ii) {
            outRow[ii] += inRow[ii];
          }
        }
      }
    }
  }
}
#endif  // MKL_FOUND

inline void transpose4x4_SSE(const float* A,
                             float* B,
                             const int lda,
                             const int ldb) {
  __m128 row1 = _mm_load_ps(&A[0 * lda]);
  __m128 row2 = _mm_load_ps(&A[1 * lda]);
  __m128 row3 = _mm_load_ps(&A[2 * lda]);
  __m128 row4 = _mm_load_ps(&A[3 * lda]);
  _MM_TRANSPOSE4_PS(row1, row2, row3, row4);
  _mm_store_ps(&B[0 * ldb], row1);
  _mm_store_ps(&B[1 * ldb], row2);
  _mm_store_ps(&B[2 * ldb], row3);
  _mm_store_ps(&B[3 * ldb], row4);
}

// from
// https://stackoverflow.com/questions/16737298/what-is-the-fastest-way-to-transpose-a-matrix-in-c
#define ROUND_UP(x, s) (((x) + ((s)-1)) & -(s))

void Transpose10(Tensor out, const Tensor in) {
  const float* A = in->data();
  float* B = out->data();

  const int n = in->shape().elements() / in->shape()[-1];
  const int m = in->shape()[-1];

  const int block_size = 16;
  int lda = ROUND_UP(m, block_size);
  int ldb = ROUND_UP(n, block_size);

  for(int i = 0; i < n; i += block_size) {
    for(int j = 0; j < m; j += block_size) {
      int max_i2 = i + block_size < n ? i + block_size : n;
      int max_j2 = j + block_size < m ? j + block_size : m;
      for(int i2 = i; i2 < max_i2; i2 += 4) {
        for(int j2 = j; j2 < max_j2; j2 += 4) {
          transpose4x4_SSE(&A[i2 * lda + j2], &B[j2 * ldb + i2], lda, ldb);
        }
      }
    }
  }
}

// @TODO: optimize this, currently it's quite horrible
template <bool add>
void TransposeGeneric(Tensor out, Tensor in, const std::vector<int>& vAxis) {
  functional::Array<int, functional::Shape::size()> permute;
  int diff = int(functional::Shape::size() - vAxis.size());
  for(int i = 0; i < permute.size(); ++i)
    if(i < diff)
      permute[i] = i;
    else
      permute[i] = vAxis[i - diff] + diff;

  int length = out->shape().elements();

  constexpr size_t N = functional::Shape::size();
  functional::Array<int, N> oDims;
  functional::Array<int, N> pDims;
  functional::Tensor<float> gOut = out;
  functional::Tensor<float> gIn = in;

  for(int index = 0; index < length; ++index) {
    gOut.shape().dims(index, oDims);
    for(size_t i = 0; i < N; ++i)
      pDims[permute[i]] = oDims[i];

    // @TODO: where does this change come from?
    int inIndex = gIn.shape().index(pDims);

    // @TODO: use internal conversion instead of raw indices
    if(add)
      gOut.data()[index] += gIn.data()[inIndex];
    else
      gOut.data()[index] = gIn.data()[inIndex];
  }
}

void TransposeND(Tensor out, Tensor in, const std::vector<int>& vAxis) {
  if(vAxis == std::vector<int>({0, 2, 1, 3}))
    Transpose0213<false>(out, in);
#if MKL_FOUND
  else if(vAxis.size() == 4 && vAxis[3] == 3)
    TransposeFirst3In4<false>(out, in, vAxis);
#endif  // MKL_FOUND
  else if(vAxis == std::vector<int>({1, 0}) && in->shape()[-1] % 16 == 0
          && in->shape()[-2] % 16 == 0)
    Transpose10(out, in);
  else
    TransposeGeneric<false>(out, in, vAxis);
}

void TransposeNDGrad(Tensor out, Tensor in, const std::vector<int>& vAxis) {
  if(vAxis == std::vector<int>({0, 2, 1, 3}))
    Transpose0213<true>(out, in);
  else
    TransposeGeneric<true>(out, in, vAxis);
}

template <typename ElementType>
void Softmax(Tensor out, Tensor in) {
  using namespace functional;
  functional::Tensor<ElementType> fout = out;
  const functional::Tensor<ElementType> fin = in;

  ElementType* pOut = fout.data();
  const ElementType* pIn = fin.data();

  int rows = fout.shape().elements() / fout.shape().back();
  int cols = fout.shape().back();

  for(int j = 0; j < rows; ++j) {
    ElementType* so = pOut + j * cols;
    const ElementType* sp = pIn + j * cols;

    ElementType max = sp[0];
    for(int i = 1; i < cols; ++i) {
      max = Ops<ElementType>::max(max, sp[i]);
    }

    // if ElementType is a complex type, e.g. float32x8, find the max of these 8 values
    typename Ops<ElementType>::Single maxs = Ops<ElementType>::maxReduce(max);

    ElementType sum = 0.f;
    for(int i = 0; i < cols; ++i) {
      ElementType ex = Ops<ElementType>::exp(Ops<ElementType>::sub(sp[i], maxs));
      sum = Ops<ElementType>::add(sum, ex);
      so[i] = ex;
    }

    // if ElementType is a complex type, e.g. float32x8, sum these 8 values
    typename Ops<ElementType>::Single sums = Ops<ElementType>::sumReduce(sum);

    for(int i = 0; i < cols; ++i) {
      so[i] = Ops<ElementType>::div(so[i], sums);
    }
  }
}


void Softmax(Tensor out, Tensor in) {
  matchOrAbort<float>(out->type());
  matchOrAbort<float>(in->type());

#ifdef __AVX__
  if(out->shape()[-1] % 8 == 0) {
    Softmax<float32x8>(out, in);
    return;
  }
#endif
  if(out->shape()[-1] % 4 == 0) {
    Softmax<float32x4>(out, in);
  } else {
    Softmax<float>(out, in);
  }
}


template <typename ElementType>
void LogSoftmax(Tensor out, Tensor in) {

  using namespace functional;
  functional::Tensor<ElementType> fout = out;
  const functional::Tensor<ElementType> fin = in;

  ElementType* pOut = fout.data();
  const ElementType* pIn = fin.data();

  int rows = fout.shape().elements() / fout.shape().back();
  int cols = fout.shape().back();

  for(int j = 0; j < rows; ++j) {
    ElementType* so = pOut + j * cols;
    const ElementType* sp = pIn + j * cols;

    ElementType max = sp[0];
    for(int i = 1; i < cols; ++i) {
      max = Ops<ElementType>::max(max, sp[i]);
    }
    typename Ops<ElementType>::Single maxs = Ops<ElementType>::maxReduce(max); // global maximum

    ElementType sum = 0.f;
    for(int i = 0; i < cols; ++i) {
      ElementType sm = Ops<ElementType>::sub(sp[i], maxs);
      sum = Ops<ElementType>::add(sum, Ops<ElementType>::exp(sm));
      so[i] = sm;
    }
    typename Ops<ElementType>::Single sums = Ops<ElementType>::sumReduce(sum); // global sum

    ElementType logSum = Ops<ElementType>::log(sums); // broadcasts Single to ElementType
    for(int i = 0; i < cols; ++i) {
      so[i] = Ops<ElementType>::sub(so[i], logSum);
    }
  }
}

void LogSoftmax(Tensor out, Tensor in) {
  matchOrAbort<float>(out->type());
  matchOrAbort<float>(in->type());

#ifdef __AVX__
  if(out->shape()[-1] % 8 == 0) {
    LogSoftmax<float32x8>(out, in);
    return;
  }
#endif
  if(out->shape()[-1] % 4 == 0) {
    LogSoftmax<float32x4>(out, in);
  } else {
    LogSoftmax<float>(out, in);
  }
}

// @TODO: Remove remaining underscores in CPU kernels
void SoftmaxGrad(Tensor grad_, Tensor adj_, Tensor val_) {
  int rows = grad_->shape().elements() / grad_->shape()[-1];
  int cols = grad_->shape()[-1];

  float* grad = grad_->data();
  const float* adj = adj_->data();
  const float* val = val_->data();

  for(int j = 0; j < rows; ++j) {
    float* gradRow = grad + j * cols;
    const float* adjRow = adj + j * cols;
    const float* valRow = val + j * cols;

    float sum = 0.f;
    for(int i = 0; i < cols; ++i) {
      sum += valRow[i] * adjRow[i];
    }

    for(int i = 0; i < cols; ++i) {
      gradRow[i] += valRow[i] * (adjRow[i] - sum);
    }
  }
}

void LogSoftmaxGrad(Tensor grad_, Tensor adj_, Tensor val_) {
  int rows = grad_->shape().elements() / grad_->shape()[-1];
  int cols = grad_->shape()[-1];

  float* grad = grad_->data();
  const float* adj = adj_->data();
  const float* val = val_->data();

  for(int j = 0; j < rows; ++j) {
    float* gradRow = grad + j * cols;
    const float* adjRow = adj + j * cols;
    const float* valRow = val + j * cols;

    float sum = 0.f;
    for(int i = 0; i < cols; ++i) {
      sum += adjRow[i];
    }

    for(int i = 0; i < cols; ++i) {
      gradRow[i] += adjRow[i] - sum * expf(valRow[i]);
    }
  }
}

void CopyRows(Tensor out_,
              const Tensor in_,
              const Tensor indices) {

  matchOrAbort<IndexType>(indices->type());

  size_t cols = in_->shape()[-1];
  size_t rows = indices->size();

  // note: may also be applied to IndexType; works by luck. Fix with fp16
  float* out = out_->data();
  const float* in = in_->data();

#pragma omp parallel for
  for(size_t j = 0; j < rows; ++j) {
    size_t dst = j;

    // @TODO: consider moving type checking to this function
    // instead of matchOrAbort above
    size_t src = (size_t)indices->data<IndexType>()[j];

    float* rowOut = out + dst * cols;
    const float* rowIn = in + src * cols;

    std::copy(rowIn, rowIn + cols, rowOut);
  }
}

void PasteRows(Tensor out_,
               const Tensor in_,
               const Tensor indices) {

  matchOrAbort<IndexType>(indices->type());

  size_t cols = in_->shape()[-1];
  size_t rows = indices->size();

  float* out = out_->data();
  const float* in = in_->data();

  for(size_t j = 0; j < rows; ++j) {
    size_t dst = indices->data<IndexType>()[j];  // not a permutation - may alias, unlike PasteCols
    size_t src = j;

    float* rowOut = out + dst * cols;
    const float* rowIn = in + src * cols;

    for(size_t i = 0; i < cols; ++i) {
      rowOut[i] += rowIn[i];
    }
  }
}

void CopyCols(Tensor out_,
              const Tensor in_,
              const Tensor indices) {

  matchOrAbort<IndexType>(indices->type());

  size_t rows = in_->shape().elements() / in_->shape()[-1];
  size_t colsIn = in_->shape()[-1];
  size_t colsOut = indices->size();

  float* out = out_->data();
  const float* in = in_->data();

#pragma omp parallel for
  for(size_t j = 0; j < rows; ++j) {
    const float* rowIn = in + j * colsIn;
    float* rowOut = out + j * colsOut;

    for(size_t i = 0; i < colsOut; ++i) {
      rowOut[i] = rowIn[indices->data<IndexType>()[i]];
    }
  }
}

void PasteCols(Tensor out_,
               const Tensor in_,
               const Tensor indices) {

  matchOrAbort<IndexType>(indices->type());

  size_t rows = out_->shape().elements() / out_->shape()[-1];
  size_t colsOut = out_->shape()[-1];
  size_t colsIn = indices->size();

  float* out = out_->data();
  const float* in = in_->data();

  /* n.b. Unlike PasteRows, currently appears safe to assume indices[i] is a
   *      permutation i.e. no racy aliases, and no need to sum vs. just assign.
   */
  for(size_t j = 0; j < rows; ++j) {
    const float* rowIn = in + j * colsIn;
    float* rowOut = out + j * colsOut;

    for(size_t i = 0; i < colsIn; ++i) {
      rowOut[indices->data<IndexType>()[i]] += rowIn[i];
    }
  }
}

/* Recursive template to implement LoopBeforeAxis. */
template <class Backend, int Before> struct LoopBeforeAxisImpl {
  static inline void Loop(
      const functional::Shape &outShape, int outBase,
      const functional::Shape &inShape, int inBase,
      const functional::Shape &idxShape, int idxBase,
      int axisCPU,
      Backend backend) {
    // Loop over this dimension.
    const int dim = axisCPU - Before;
    if (dim < 0) {
      // This template is instantiated for every possible dimension, typically
      // more than before the axis.
      LoopBeforeAxisImpl<Backend, Before - 1>::Loop(outShape, outBase, inShape, inBase, idxShape, idxBase, axisCPU, backend);
    } else {
      const int outStride = outShape.stride(dim);
      const int end = outShape.dim(dim);
      const int inStride = inShape.stride(dim);
      const int idxStride = idxShape.bstride(dim);
      for (int i = 0; i < end; ++i) {
        LoopBeforeAxisImpl<Backend, Before - 1>::Loop(outShape, outBase, inShape, inBase, idxShape, idxBase, axisCPU, backend);
        outBase += outStride;
        inBase += inStride;
        idxBase += idxStride;
      }
    }
  }
};

/* We're at the axis, call the functor. */
template <class Backend> struct LoopBeforeAxisImpl<Backend, 0> {
  static inline void Loop(
      const functional::Shape &, int outBase,
      const functional::Shape &, int inBase,
      const functional::Shape &, int idxBase,
      int /*axisCPU*/,
      Backend backend) {
    backend(outBase, inBase, idxBase);
  }
};

/* Jointly loop over dimensions [0, axisCPU) of three tensors out, in, and
 * indices.  Call the Backend functor for each iteration of the loop.
 * Backend is a functor taking the tensors and base indices into them:
 * Backend::operator()(
 *   int out_base,
 *   int in_base,
 *   int indices_base);
 */
template <class Backend> inline void LoopBeforeAxis(
    const functional::Shape &outShape,
    const functional::Shape &inShape,
    const functional::Shape &idxShape,
    int axisCPU,
    Backend backend) {
  LoopBeforeAxisImpl<Backend, functional::Shape::size()>::Loop(outShape, 0, inShape, 0, idxShape, 0, axisCPU, backend);
}

void Select(Tensor out,
            const Tensor in,
            const Tensor indices,
            int axis) {

  matchOrAbort<IndexType>(indices->type());

  functional::Shape outShape = out->shape();
  functional::Shape inShape  = in->shape();
  functional::Shape idxShape = indices->shape();

  int axisCPU = (int)(axis + functional::Shape::size() - out->shape().size());

  // Are all index dimensions 1 after the axis?
  bool flatIndices = true;
  // Total dimensionality of input and output after the axis.
  int afterAxis = 1;
  for (int i = axisCPU + 1; i < functional::Shape::size(); ++i) {
    afterAxis *= outShape[i];
    if (idxShape[i] != 1) {
      flatIndices = false;
    }
  }
  /* Faster version based on copying. Requirements:
   * input is contiguous for every dimension after the axis.
   * output is contiguous for every dimension after the axis.
   * indices have shape 1 for every dimension after the axis.
   */
  if (afterAxis == inShape.stride(axisCPU) && afterAxis == outShape.stride(axisCPU) && flatIndices) {
    const int end = outShape.dim(axisCPU);
    const int outStride = outShape.stride(axisCPU);
    const int idxStride = idxShape.bstride(axisCPU);
    // Loop over all dimensions before the axis.
    LoopBeforeAxis(outShape, inShape, idxShape, axisCPU,
        [out, in, indices, afterAxis, end, outStride, idxStride](int outBase, int inBase, int idxBase) {
          // Loop over the axis dimension.
          for (int i = 0; i < end; ++i) {
            int index = indices->data<IndexType>()[idxBase];
            // Loop over all dimensions after the axis.
            std::copy(in->data() + inBase + index * afterAxis, in->data() + inBase + index * afterAxis + afterAxis, out->data() + outBase);
            outBase += outStride;
            idxBase += idxStride;
          }
        });
    return;
  }

  // @TODO: make this efficient
  int length = outShape.elements();
  // Loop over outer dimensions (those before the axis).
  functional::Array<int, functional::Shape::size()> dims;

  for(int index = 0; index < length; ++index) {
    outShape.dims(index, dims);                                // compute dimension-based indices from global index;
    int idxIndex = idxShape.bindex(dims);                      // return global index for indices based on dimension-specific indices from out, take broadcasting into account;
    dims[axisCPU] = (int)indices->data<IndexType>()[idxIndex]; // substitute index of out-tensor with corresponding axis-local position from in-tensor;
    int inIndex = inShape.index(dims);                         // compute global index from dimension-specific indices, no broadcasting as out and in match in all dimensions apart from axis
    out->data()[index] = in->data()[inIndex];                  // assign corresponding values.
  }
}

void Insert(Tensor out,
            const Tensor in,
            const Tensor indices,
            int axis) {

  matchOrAbort<IndexType>(indices->type());

  // @TODO: make this efficient
  functional::Shape outShape = out->shape();
  functional::Shape inShape  = in->shape();
  functional::Shape idxShape = indices->shape();

  int length = inShape.elements();
  functional::Array<int, functional::Shape::size()> dims;
  int axisCPU = (int)(axis + functional::Shape::size() - out->shape().size());

  for(int index = 0; index < length; ++index) {
    inShape.dims(index, dims);
    int idxIndex = idxShape.bindex(dims); // broadcast index into indices tensor
    dims[axisCPU] = (int)indices->data<IndexType>()[idxIndex];
    int outIndex = outShape.index(dims);
    out->data()[outIndex] += in->data()[index];
  }
}

void GRUFastForward(Tensor out_, std::vector<Tensor> inputs, bool final) {
  int rows = out_->shape().elements() / out_->shape().back();
  int cols = out_->shape().back();

  float* out = out_->data();

  const float* state = inputs[0]->data();
  const float* xW = inputs[1]->data();
  const float* sU = inputs[2]->data();
  const float* b = inputs[3]->data();
  const float* mask = inputs.size() > 4 ? inputs[4]->data() : nullptr;

#pragma omp parallel for
  for(int j = 0; j < rows; ++j) {
    float m = !mask || mask[j];
    float* rowOut = out + j * cols;
    const float* rowState = state + j * cols;

    const float* xWrow = xW + j * cols * 3;
    const float* sUrow = sU + j * cols * 3;

#pragma omp simd
    for(int i = 0; i < cols; ++i) {
      float r = functional::Ops<float>::sigmoid(xWrow[i] + sUrow[i] + b[i]);

      int k = i + cols;

      float z = functional::Ops<float>::sigmoid(xWrow[k] + sUrow[k] + b[k]);

      int l = i + 2 * cols;
      float h;
      if(final)
        h = std::tanh(xWrow[l] + (sUrow[l] + b[l]) * r);
      else
        h = std::tanh(xWrow[l] + sUrow[l] * r + b[l]);

      float o = (1.0f - z) * h + z * rowState[i];
      rowOut[i] = m * o + (1 - m) * rowState[i];
    }
  }
}

void GRUFastBackward(std::vector<Tensor> outputs,
                     std::vector<Tensor> inputs,
                     Tensor adj_,
                     bool final) {
  int rows = adj_->shape().elements() / adj_->shape().back();
  int cols = adj_->shape().back();

  float* outState = outputs[0] ? outputs[0]->data() : nullptr;
  float* outXW = outputs[1] ? outputs[1]->data() : nullptr;
  float* outSU = outputs[2] ? outputs[2]->data() : nullptr;
  float* outB = outputs[3] ? outputs[3]->data() : nullptr;

  const float* state = inputs[0]->data();
  const float* xW = inputs[1]->data();
  const float* sU = inputs[2]->data();
  const float* b = inputs[3]->data();
  const float* mask = inputs.size() > 4 ? inputs[4]->data() : 0;
  const float* adj = adj_->data();

#pragma omp parallel
  for(int j = 0; j < rows; ++j) {
    float m = !mask || mask[j];

    float* rowOutState = outState + j * cols;
    float* rowOutXW = outXW + j * cols * 3;
    float* rowOutSU = outSU + j * cols * 3;

    const float* rowState = state + j * cols;
    const float* rowXW = xW + j * cols * 3;
    const float* rowSU = sU + j * cols * 3;
    const float* rowAdj = adj + j * cols;

#pragma omp for simd nowait
    for(int i = 0; i < cols; ++i) {
      int k = i + cols;
      int l = i + 2 * cols;

      float r = functional::Ops<float>::sigmoid(rowXW[i] + rowSU[i] + b[i]);
      float z = functional::Ops<float>::sigmoid(rowXW[k] + rowSU[k] + b[k]);

      float h;
      if(final)
        h = std::tanh(rowXW[l] + (rowSU[l] + b[l]) * r);
      else
        h = std::tanh(rowXW[l] + rowSU[l] * r + b[l]);

      float a = rowAdj[i];

      float t = (1 - z) * (1 - h * h);

      // df/ds
      if(outState)
        rowOutState[i] += (m * z - m + 1) * a;

      // df/d(xW_r) ...
      float dfdxW_r = m * r * (1 - r) * t * a;
      if(final)
        dfdxW_r *= rowSU[l] + b[l];
      else
        dfdxW_r *= rowSU[l];
      if(outXW)
        rowOutXW[i] += dfdxW_r;
      if(outSU)
        rowOutSU[i] += dfdxW_r;
      if(outB)
        outB[i] += dfdxW_r;

      // df/d(xW_z) ...
      float dfdxW_z = m * (1 - z) * z * (rowState[i] - h) * a;
      if(outXW)
        rowOutXW[k] += dfdxW_z;
      if(outSU)
        rowOutSU[k] += dfdxW_z;
      if(outB)
        outB[k] += dfdxW_z;

      // df/d(xW_x) ...
      float dfdxW_x = m * t * a;
      if(outXW)
        rowOutXW[l] += dfdxW_x;
      if(outSU)
        rowOutSU[l] += dfdxW_x * r;
      if(outB) {
        if(final)
          outB[l] += dfdxW_x * r;
        else
          outB[l] += dfdxW_x;
      }
    }
  }
}

void CrossEntropyPick(Tensor out, Tensor in, Tensor labelIndices) {
  matchOrAbort<IndexType>(labelIndices->type());

  // Shape& outShape = out_->shape();
  Shape& inShape = in->shape();

  int rows = inShape.elements() / inShape.back();
  int cols = inShape.back();

  #pragma omp parallel for
  for(int j = 0; j < rows; ++j) {
    const float* sp = in->data() + j * cols;
    float max = sp[0];
    #pragma omp simd reduction(max : max)
    for(int i = 1; i < cols; ++i) {
      max = std::max(max, sp[i]);
    }

    float sum = 0.f;
    #pragma omp simd reduction(+ : sum)
    for(int i = 0; i < cols; ++i) {
      sum += std::exp(sp[i] - max);
    }

    // Groundtruth label index
    IndexType i = labelIndices->data<IndexType>()[j];
    // This appears to be safe i.e. that i >= 0 && i < cols is known
    out->data()[j] = std::log(sum) - sp[i] + max;    // -log(p_i) = - logsoftmax(x_i - max) = - (x_i - max) - log(sum_j exp(x_j - max))
  }
}

void CrossEntropyPickBackward(Tensor out,
                              Tensor adj,
                              Tensor in,
                              Tensor labelIndices) {

  matchOrAbort<IndexType>(labelIndices->type());
  Shape& outShape = out->shape();

  int rows = outShape.elements() / outShape.back();
  int cols = outShape.back();

#pragma omp parallel for
  for(int j = 0; j < rows; ++j) {
    const float* sp = in->data() + j * cols;
    float* so = out->data() + j * cols;

    float max = sp[0];
    for(int i = 1; i < cols; ++i) {
      max = std::max(max, sp[i]);
    }

    float sum = 0.f;
    for(int i = 0; i < cols; ++i) {
      sum += std::exp(sp[i] - max);
    }

    // cross-entropy
    for(int i = 0; i < cols; ++i) {
      float sub = (float)(i == (int)labelIndices->data<IndexType>()[j]); // delta, true if label index and column index match
      auto softmax = std::exp(sp[i] - max) / sum;
      so[i] += adj->data()[j] * (softmax - sub);
    }
  }
}

float L2Norm(Tensor in, Ptr<Allocator> /*not used*/) {
  float sum = 0.f;
  size_t size = in->size();
  const float* data = in->data();
#pragma omp parallel for simd reduction(+ : sum)
  for(size_t i = 0; i < size; ++i) {
    sum += data[i] * data[i];
  }
  return std::sqrt(sum);
}

void Att(Tensor out_, Tensor va_, Tensor context_, Tensor state_) {
  float* out = out_->data();
  const float* va = va_->data();
  const float* ctx = context_->data();
  const float* state = state_->data();

  int m = out_->shape().elements() / out_->shape().back();
  int k = context_->shape()[-1];
  int b = context_->shape()[-2];
  int t = context_->shape()[-3];

  int rows = m;
  int cols = k;

#pragma omp parallel for
  for(int j = 0; j < rows; ++j) {
    const float* vaRow = va;
    const float* ctxRow = ctx + (j % (b * t)) * cols;
    const float* stateRow = state + ((j / (b * t)) * b + j % b) * cols;

    float sum = 0.f;
#pragma omp simd reduction(+ : sum)
    for(int i = 0; i < cols; ++i) {
      float z = ctxRow[i] + stateRow[i];
      sum += std::tanh(z) * vaRow[i];
    }

    out[j] = sum;
  }
}

void AttBack(Tensor gVa_,
             Tensor gContext_,
             Tensor gState_,
             Tensor va_,
             Tensor context_,
             Tensor state_,
             Tensor adj_) {
  float* gVa = gVa_->data();
  float* gContext = gContext_->data();
  float* gState = gState_->data();

  const float* va = va_->data();
  const float* context = context_->data();
  const float* state = state_->data();
  const float* adj = adj_->data();

  size_t m = adj_->shape().elements() / adj_->shape()[-1];
  size_t k = context_->shape()[-1];
  size_t n = context_->shape()[-2];

#pragma omp parallel for reduction(+ : gState[:n * k], gVa[:k])
  for(size_t j = 0; j < m; ++j) {
    float* gcRow = gContext + j * k;
    float* gsRow = gState + (j % n) * k;

    const float* cRow = context + j * k;
    const float* sRow = state + (j % n) * k;

    float adj_j = adj[j];

#pragma omp simd
    for(size_t i = 0; i < k; ++i) {
      float z = cRow[i] + sRow[i];

      float t = std::tanh(z);
      float r = va[i] * (1.f - t * t);

      float r_adj_j = r * adj_j;
      gcRow[i] += r_adj_j;
      gsRow[i] += r_adj_j;

      gVa[i] += t * adj_j;
    }
  }
}

MARIAN_FFAST_MATH_BEGIN
template <int alphaStride, int betaStride, bool hasBeta>
void LayerNormalizationImpl(float* out,
                            const float* in,
                            const float* alpha,
                            const float* beta,
                            float eps,
                            int rows,
                            int cols) {
#pragma omp parallel for
  for(int j = 0; j < rows; ++j) {
    float* so = out + j * cols;
    const float* sp = in + j * cols;

    float sum = 0.f;
#pragma omp simd reduction(+ : sum)
    for(int i = 0; i < cols; ++i) {
      sum += sp[i];
    }

    float mean = sum / cols;
    float sqSum = 0.f;
#pragma omp simd reduction(+ : sqSum)
    for(int i = 0; i < cols; ++i) {
      float ex = sp[i] - mean;
      sqSum += ex * ex;
    }

    float sigma = std::sqrt(sqSum / cols + eps);

#pragma omp simd
    for(int i = 0; i < cols; ++i) {
      float t = alpha[alphaStride * i] * ((sp[i] - mean) / sigma);
<<<<<<< HEAD
      if(hasBeta)
=======
      if(hasBeta) {
>>>>>>> a64d063f
        t += beta[betaStride * i];

      so[i] = t;
    }
  }
}
MARIAN_FFAST_MATH_END

template <int alphaStride>
inline void LayerNormalizationDispatchBeta(float* out,
                                           const float* in,
                                           const float* alpha,
                                           Tensor beta,
                                           float eps,
                                           int rows,
                                           int cols) {
  if (beta) {
    if (beta->shape().back() > 1) {
      LayerNormalizationImpl<alphaStride, 1, true>(out, in, alpha, beta->data(), eps, rows, cols);
    } else {
      LayerNormalizationImpl<alphaStride, 0, true>(out, in, alpha, beta->data(), eps, rows, cols);
    }
  } else {
    LayerNormalizationImpl<alphaStride, 0, false>(out, in, alpha, nullptr, eps, rows, cols);
  }
}

void LayerNormalization(Tensor out_,
                        Tensor in_,
                        Tensor gamma_,
                        Tensor beta,
                        float eps) {
  float* out = out_->data();
  const float* in = in_->data();
  const float* alpha = gamma_->data();
  const int alphaStride = gamma_->shape().back() > 1;  // broadcasting for alpha and beta

  int rows = in_->shape().elements() / in_->shape().back();
  int cols = in_->shape().back();
  if (alphaStride == 0) {
    LayerNormalizationDispatchBeta<0>(out, in, alpha, beta, eps, rows, cols);
  } else {
    LayerNormalizationDispatchBeta<1>(out, in, alpha, beta, eps, rows, cols);
  }
}

MARIAN_FFAST_MATH_BEGIN
void LayerNormalizationGrad(Tensor gradX_,
                            Tensor gradGamma_,
                            Tensor gradBeta_,
                            Tensor adj_,
                            Tensor y_,
                            Tensor x_,
                            Tensor gamma_,
                            Tensor beta_,
                            float eps) {
  float* gradX = gradX_->data();
  float* gradGamma = gradGamma_->data();
  float* gradBeta = gradBeta_ ? gradBeta_->data() : nullptr;
  float* adj = adj_->data();
  float* y = y_->data();
  float* x = x_->data();
  float* gamma = gamma_->data();
  float* beta = beta_ ? beta_->data() : nullptr;
  // @TODO: The CPU implementation supports scalar gamma and beta. This is a left-over,
  //        we should enable that in the GPU version as well.
  const int gammaStride = gamma_->shape().back() > 1;  // broadcasting for alpha and beta. 0 means it's a scalar
  const int betaStride = beta_ && beta_->shape().back() > 1;

  size_t rows = y_->shape().elements() / y_->shape()[-1];
  size_t cols = y_->shape()[-1];

  if(beta) {
#pragma omp parallel for reduction(+ : gradGamma[:cols], gradBeta[:cols])
    for(size_t j = 0; j < rows; ++j) {
      const float* xRow = x + j * cols;
      const float* yRow = y + j * cols;
      const float* adjRow = adj + j * cols;
      float* gradXRow = gradX + j * cols;

      float sum_x = 0.f;
      float sum_adj = 0.f;
      float sum_adj_x = 0.f;
      float sum_sqr = 0.f;

#pragma omp simd reduction(+ : sum_x, sum_adj_x, sum_adj)
      for(size_t i = 0; i < cols; ++i) {
        sum_x += xRow[i];
        sum_adj_x += adjRow[i] * (yRow[i] - (beta ? beta[betaStride * i] : 0.f)) / gamma[gammaStride * i];
        sum_adj += adjRow[i];
      }

      float mean = sum_x / cols;
#pragma omp simd reduction(+ : sum_sqr)
      for(size_t i = 0; i < cols; ++i) {
        float ex = xRow[i] - mean;
        sum_sqr += ex * ex;
      }

      float sigma = std::sqrt(sum_sqr / cols + eps);
#pragma omp simd
      for(size_t i = 0; i < cols; ++i) {
        float grad_x = 0.f;
        float x_hat = (yRow[i] - beta[betaStride * i]) / gamma[gammaStride * i];
        grad_x += cols * adjRow[i];
        grad_x -= sum_adj;
        grad_x -= sum_adj_x * x_hat;
        grad_x /= cols * sigma;

        gradXRow[i] += gamma[gammaStride * i] * grad_x;
        gradGamma[gammaStride * i] += adjRow[i] * x_hat;
        gradBeta[betaStride * i] += adjRow[i];
      }
    }
  } else {
#pragma omp parallel for reduction(+ : gradGamma[:cols])
    for(size_t j = 0; j < rows; ++j) {
      const float* xRow = x + j * cols;
      const float* yRow = y + j * cols;
      const float* adjRow = adj + j * cols;
      float* gradXRow = gradX + j * cols;

      float sum_x = 0.f;
      float sum_adj = 0.f;
      float sum_adj_x = 0.f;
      float sum_sqr = 0.f;

#pragma omp simd reduction(+ : sum_x, sum_adj_x, sum_adj)
      for(size_t i = 0; i < cols; ++i) {
        sum_x += xRow[i];
        sum_adj_x += adjRow[i] * (yRow[i] - (beta ? beta[betaStride * i] : 0.f)) / gamma[gammaStride * i];
        // @TODO: beta is NULL here            ^^
        sum_adj += adjRow[i];
      }

      float mean = sum_x / cols;
#pragma omp simd reduction(+ : sum_sqr)
      for(size_t i = 0; i < cols; ++i) {
        float ex = xRow[i] - mean;
        sum_sqr += ex * ex;
      }

      float sigma = std::sqrt(sum_sqr / cols + eps);
#pragma omp simd
      for(size_t i = 0; i < cols; ++i) {
        float grad_x = 0.f;
        float x_hat = yRow[i] / gamma[gammaStride * i];
        grad_x += cols * adjRow[i];
        grad_x -= sum_adj;
        grad_x -= sum_adj_x * x_hat;
        grad_x /= cols * sigma;

        gradXRow[i] += gamma[gammaStride * i] * grad_x;
        gradGamma[gammaStride * i] += adjRow[i] * x_hat;
      }
    }
  }
}
MARIAN_FFAST_MATH_END

void Shift(Tensor out_,
           Tensor in_,
           marian::Shape shift,
           float padValue,
           bool invert) {
  int offset = 0; // out[i + offset] = in[i]; shift>0 inserts values at front, shifts back, pushes out
  for(int i = 0; i < shift.size(); ++i)
    offset += in_->shape().stride(i) * shift[i];

  if(invert)
    offset = -offset;

  float* out = out_->data();
  const float* in = in_->data();

  int length = out_->shape().elements();
#pragma omp parallel for
  for(int i = 0; i < length; ++i) {
    // BUGBUG: This logic is only correct for the outermost axis.
    if(i - offset < 0 || i - offset >= length) {
      out[i] = padValue;
    } else {
      out[i] = in[i - offset];
    }
  }
}

void ShiftGrad(Tensor out_, Tensor in_, marian::Shape shift, bool invert) {
  int offset = 0;
  for(int i = 0; i < shift.size(); ++i)
    offset += in_->shape().stride(i) * shift[i];

  if(invert)
    offset = -offset;

  float* out = out_->data();
  const float* in = in_->data();

  int length = out_->shape().elements();
#pragma omp parallel for
  for(int i = 0; i < length; ++i) {
    if(i - offset >= 0 && i - offset < length) {
      out[i] += in[i - offset];
    }
  }
}

void SetSparse(float* out,
               const std::vector<size_t>& indices,
               const std::vector<float>& values) {
  int length = (int)indices.size();
  for(int index = 0; index < length; ++index) {
    out[indices[index]] = values[index];
  }
}

void LSTMCellForward(Tensor out_, std::vector<Tensor> inputs) {
  int rows = out_->shape().elements() / out_->shape()[-1];
  int cols = out_->shape()[-1];

  float* out = out_->data();
  const float* cell = inputs[0]->data();
  const float* xW = inputs[1]->data();
  const float* sU = inputs[2]->data();
  const float* b = inputs[3]->data();
  const float* mask = inputs.size() > 4 ? inputs[4]->data() : nullptr;

  for(int j = 0; j < rows; ++j) {
    float m = !mask || mask[j];

    float* rowOut = out + j * cols;
    const float* rowCell = cell + j * cols;

    const float* xWrow = xW + j * cols * 4;
    const float* sUrow = sU + j * cols * 4;

    for(int i = 0; i < cols; ++i) {
      float gf = functional::Ops<float>::sigmoid(xWrow[i] + sUrow[i] + b[i]);

      int k = i + cols;
      float gi = functional::Ops<float>::sigmoid(xWrow[k] + sUrow[k] + b[k]);

      int l = i + 2 * cols;
      float gc = std::tanh(xWrow[l] + sUrow[l] + b[l]);

      float cout = gf * rowCell[i] + gi * gc;
      rowOut[i] = m * cout + (1 - m) * rowCell[i];
    }
  }
}

void LSTMOutputForward(Tensor out_, std::vector<Tensor> inputs) {
  int rows = out_->shape().elements() / out_->shape()[-1];
  int cols = out_->shape()[-1];

  float* out = out_->data();
  const float* cell = inputs[0]->data();
  const float* xW = inputs[1]->data();
  const float* sU = inputs[2]->data();
  const float* b = inputs[3]->data();

  for(int j = 0; j < rows; ++j) {
    float* rowOut = out + j * cols;
    const float* rowCell = cell + j * cols;

    const float* xWrow = xW + j * cols * 4;
    const float* sUrow = sU + j * cols * 4;

    for(int i = 0; i < cols; ++i) {
      int k = i + 3 * cols;
      float go = functional::Ops<float>::sigmoid(xWrow[k] + sUrow[k] + b[k]);

      rowOut[i] = go * std::tanh(rowCell[i]);
    }
  }
}

void LSTMCellBackward(std::vector<Tensor> outputs,
                      std::vector<Tensor> inputs,
                      Tensor adj_) {
  int rows = adj_->shape().elements() / adj_->shape()[-1];
  int cols = adj_->shape()[-1];

  float* outCell = outputs[0] ? outputs[0]->data() : nullptr;
  float* outXW = outputs[1] ? outputs[1]->data() : nullptr;
  float* outSU = outputs[2] ? outputs[2]->data() : nullptr;
  float* outB = outputs[3] ? outputs[3]->data() : nullptr;

  const float* cell = inputs[0]->data();
  const float* xW = inputs[1]->data();
  const float* sU = inputs[2]->data();
  const float* b = inputs[3]->data();

  const float* mask = inputs.size() > 4 ? inputs[4]->data() : nullptr;
  const float* adj = adj_->data();

  for(int j = 0; j < rows; ++j) {
    float m = !mask || mask[j];

    float* rowOutCell = outCell + j * cols;
    float* rowOutXW = outXW + j * cols * 4;
    float* rowOutSU = outSU + j * cols * 4;

    const float* rowCell = cell + j * cols;
    const float* xWrow = xW + j * cols * 4;
    const float* sUrow = sU + j * cols * 4;

    const float* rowAdj = adj + j * cols;

    for(int i = 0; i < cols; ++i) {
      float gf = functional::Ops<float>::sigmoid(xWrow[i] + sUrow[i] + b[i]);

      int k = i + cols;
      float gi = functional::Ops<float>::sigmoid(xWrow[k] + sUrow[k] + b[k]);

      int l = i + 2 * cols;
      float gc = std::tanh(xWrow[l] + sUrow[l] + b[l]);

      float a = rowAdj[i];

      // dc/dx_{t-1}
      if(outCell) {
        rowOutCell[i] += (m * gf - m + 1) * a;
      }

      // dc/d(b_f) = dc/d(xW_f) ...
      float dcdxf = m * rowCell[i] * gf * (1 - gf) * a;
      if(outXW) {
        rowOutXW[i] += dcdxf;
      }
      if(outSU) {
        rowOutSU[i] += dcdxf;
      }
      if(outB) {
        outB[i] += dcdxf;
      }

      // dc/d(b_i) ...
      float dcdb_i = m * gc * gi * (1 - gi) * a;
      if(outXW) {
        rowOutXW[k] += dcdb_i;
      }
      if(outSU) {
        rowOutSU[k] += dcdb_i;
      }
      if(outB) {
        outB[k] += dcdb_i;
      }

      // dc/d(b_c) ...
      float dcdxc = m * gi * (1 - gc * gc) * a;
      if(outXW) {
        rowOutXW[l] += dcdxc;
      }
      if(outSU) {
        rowOutSU[l] += dcdxc;
      }
      if(outB) {
        outB[l] += dcdxc;
      }
    }
  }
}

void LSTMOutputBackward(std::vector<Tensor> outputs,
                        std::vector<Tensor> inputs,
                        Tensor adj_) {
  int rows = adj_->shape().elements() / adj_->shape()[-1];
  int cols = adj_->shape()[-1];

  float* outCell = outputs[0] ? outputs[0]->data() : nullptr;
  float* outXW = outputs[1] ? outputs[1]->data() : nullptr;
  float* outSU = outputs[2] ? outputs[2]->data() : nullptr;
  float* outB = outputs[3] ? outputs[3]->data() : nullptr;

  const float* cell = inputs[0]->data();
  const float* xW = inputs[1]->data();
  const float* sU = inputs[2]->data();
  const float* b = inputs[3]->data();

  const float* adj = adj_->data();

  for(int j = 0; j < rows; ++j) {
    float* rowOutCell = outCell + j * cols;
    float* rowOutXW = outXW + j * cols * 4;
    float* rowOutSU = outSU + j * cols * 4;

    const float* rowCell = cell + j * cols;
    const float* xWrow = xW + j * cols * 4;
    const float* sUrow = sU + j * cols * 4;

    const float* rowAdj = adj + j * cols;

    for(int i = 0; i < cols; ++i) {
      int k = i + 3 * cols;
      float go = functional::Ops<float>::sigmoid(xWrow[k] + sUrow[k] + b[k]);

      float t = std::tanh(rowCell[i]);

      float a = rowAdj[i];

      // dc/dc_{t-1}
      if(outCell) {
        rowOutCell[i] += go * (1 - t * t) * a;
      }

      // dc/d(b_o) = dc/d(xW_f) ...
      float dcdxo = t * go * (1 - go) * a;
      if(outXW) {
        rowOutXW[k] += dcdxo;
      }
      if(outSU) {
        rowOutSU[k] += dcdxo;
      }
      if(outB) {
        outB[k] += dcdxo;
      }
    }
  }
}

void HighwayForward(Tensor out,
                   const Tensor in1,
                   const Tensor in2,
                   const Tensor t) {
  using namespace functional;
  cpu::Element(_1 = sigmoid(_2), out, t);
  cpu::Element(_1 = _1 * _2 + (1.f - _1) * _3, out, in1, in2);
}

void HighwayBackward(Tensor out1,
                     Tensor out2,
                     Tensor outt,
                     const Tensor in1,
                     const Tensor in2,
                     const Tensor t,
                     const Tensor adj) {
  using namespace functional;
  cpu::Element(_1 +=        sigmoid(_2)  * _3, out1, t, adj);
  cpu::Element(_1 += (1.f - sigmoid(_2)) * _3, out2, t, adj);
  cpu::Element(_1 += sigmoid(_2) * (1.f - sigmoid(_2)) * (_3 - _4) * _5, outt, t, in1, in2, adj);
}

void PoolingWithMaskingForward(Tensor /*out*/,
                               Tensor /*in*/,
                               Tensor /*mask*/,
                               int /*width*/,
                               bool /*isEven*/) {
  ABORT("Not implemented!");
}

void PoolingWithMaskingBackward(Tensor /*adj*/,
                                Tensor /*adjIn*/,
                                Tensor /*in*/,
                                Tensor /*mask*/,
                                int /*width*/,
                                bool /*isEven*/) {
  ABORT("Not implemented!");
}
}  // namespace cpu
}  // namespace marian<|MERGE_RESOLUTION|>--- conflicted
+++ resolved
@@ -1119,12 +1119,9 @@
 #pragma omp simd
     for(int i = 0; i < cols; ++i) {
       float t = alpha[alphaStride * i] * ((sp[i] - mean) / sigma);
-<<<<<<< HEAD
-      if(hasBeta)
-=======
       if(hasBeta) {
->>>>>>> a64d063f
         t += beta[betaStride * i];
+      }
 
       so[i] = t;
     }
