#pragma once

#include <functional>
#include <random>

#include "common/config.h"
#include "tensors/backend.h"

namespace marian {
namespace cpu {

class cpuBackend : public marian::Backend {
private:
  std::default_random_engine gen_;

public:
<<<<<<< HEAD
  cpuBackend(DeviceId deviceId, size_t seed)
      : marian::Backend(deviceId, seed), gen_(seed_) {}
=======
  Backend(DeviceId deviceId, size_t seed)
      : marian::Backend(deviceId, seed), gen_((unsigned int)seed_) {}
>>>>>>> 258f7589

  void setDevice() override {}

  void synchronize() override {}

  std::default_random_engine& getRandomGenerator() { return gen_; }
};
}  // namespace cpu
}  // namespace marian<|MERGE_RESOLUTION|>--- conflicted
+++ resolved
@@ -14,13 +14,8 @@
   std::default_random_engine gen_;
 
 public:
-<<<<<<< HEAD
   cpuBackend(DeviceId deviceId, size_t seed)
-      : marian::Backend(deviceId, seed), gen_(seed_) {}
-=======
-  Backend(DeviceId deviceId, size_t seed)
       : marian::Backend(deviceId, seed), gen_((unsigned int)seed_) {}
->>>>>>> 258f7589
 
   void setDevice() override {}
 
