--- conflicted
+++ resolved
@@ -16,8 +16,6 @@
 
 namespace gpu {
 
-<<<<<<< HEAD
-=======
 // The explicit version of matmult like cublasGemmEx choose their math mode based on the algorithm that
 // has been passed into the function call and seem to ignore setMathMode. Here we query the used math mode
 // to choose the algorithm.
@@ -31,7 +29,6 @@
 #endif
 }
 
->>>>>>> 9a4f7843
 static void setTensorMode(cublasHandle_t cublasHandle) {
   cublasHandle; // fool warnings
 #if CUDA_VERSION >= 9000
@@ -68,39 +65,6 @@
 #endif
 }
 
-<<<<<<< HEAD
-// overload for float, contains configuratio settings for float32
-cublasStatus_t cublasGemmTyped(cublasHandle_t handle,
-                               cublasOperation_t transa, 
-                               cublasOperation_t transb,
-                               int m, int n, int k,
-                               const float* alpha,
-                               const float* A, int lda,
-                               const float* B, int ldb,
-                               const float* beta,
-                               float* C, int ldc) {
-  return cublasGemmEx(handle, transa, transb, 
-                      m, n, k, alpha, 
-                      A, CUDA_R_32F, lda, 
-                      B, CUDA_R_32F, ldb, beta, 
-                      C, CUDA_R_32F, ldc,
-                      CUDA_R_32F, CUBLAS_GEMM_DEFAULT_TENSOR_OP); // @TODO: review algorithm
-}
-
-// overload for half, contains configuratio settings for float16
-cublasStatus_t cublasGemmTyped(cublasHandle_t handle,
-                               cublasOperation_t transa, 
-                               cublasOperation_t transb,
-                               int m, int n, int k,
-                               const half* alpha,
-                               const half* A, int lda,
-                               const half* B, int ldb,
-                               const half* beta,
-                               half* C, int ldc) {
-  //float alphaf = __half2float(*alpha); // has to match computeType
-  //float betaf = __half2float(*beta);   // has to match computeType
-
-=======
 // overload for float, contains configuration settings for float32
 static cublasStatus_t cublasGemmTyped(cublasHandle_t handle,
                                       CudaCompute computeCapability,
@@ -147,20 +111,14 @@
   ABORT_IF(computeCapability.major < 6, "Compute capability {} below 6 should not happen for FP16", computeCapability.major);
   // query math mode and set algorithm accordingly
   auto algorithm = tensorOpsEnabled(handle) ? CUBLAS_GEMM_DEFAULT_TENSOR_OP : CUBLAS_GEMM_DEFAULT;
->>>>>>> 9a4f7843
   return cublasGemmEx(handle, transa, transb, 
                       m, n, k, alpha, 
                       A, CUDA_R_16F, lda, 
                       B, CUDA_R_16F, ldb, beta, 
                       C, CUDA_R_16F, ldc,
-<<<<<<< HEAD
-                      CUDA_R_16F, CUBLAS_GEMM_DEFAULT_TENSOR_OP); // @TODO: review algorithm
-}
-=======
                       CUDA_R_16F, algorithm); // @TODO: review algorithm
 }
 #endif
->>>>>>> 9a4f7843
 
 template <typename T>
 void ProdTyped(marian::Tensor C,
@@ -170,11 +128,7 @@
                bool transB,
                T beta,
                T scalar) {
-<<<<<<< HEAD
-  cudaSetDevice((int)C->getDeviceId().no);
-=======
   CUDA_CHECK(cudaSetDevice((int)C->getDeviceId().no));
->>>>>>> 9a4f7843
   T alpha = scalar;
 
   int m = A->shape().elements() / A->shape().back();
@@ -203,10 +157,7 @@
 
   setTensorMode(cublasHandle);
   CUBLAS_CHECK(cublasGemmTyped(cublasHandle,
-<<<<<<< HEAD
-=======
                                computeCapability,
->>>>>>> 9a4f7843
                                opB,
                                opA,
                                n,
@@ -232,25 +183,17 @@
           float scalar) {
   if(C->type() == Type::float32) {
     ProdTyped<float>(C, A, B, transA, transB, beta, scalar);
-<<<<<<< HEAD
-  } else if(C->type() == Type::float16) {
-    ProdTyped<half>(C, A, B, transA, transB, __float2half(beta), __float2half(scalar));
-=======
 #if COMPILE_FP16
   } else if(C->type() == Type::float16) {
     ProdTyped<half>(C, A, B, transA, transB, __float2half(beta), __float2half(scalar));
 #endif
->>>>>>> 9a4f7843
   } else {
     ABORT("Prod not implemented for type {}", C->type());
   }
 }
 
 cublasStatus_t cublasGemmBatchedTyped(cublasHandle_t handle,
-<<<<<<< HEAD
-=======
                                       CudaCompute computeCapability,
->>>>>>> 9a4f7843
                                       cublasOperation_t transa, 
                                       cublasOperation_t transb,
                                       int m, int n, int k,
@@ -260,18 +203,6 @@
                                       const float *beta,
                                       float *Carray[], int ldc, 
                                       int batchCount) {
-<<<<<<< HEAD
-  return
-  cublasGemmBatchedEx(handle, transa, transb, 
-                      m, n, k, alpha, 
-                      (void* const*)Aarray, CUDA_R_32F, lda, 
-                      (void* const*)Barray, CUDA_R_32F, ldb, beta,
-                      (void**)Carray, CUDA_R_32F, ldc, batchCount,
-                      CUDA_R_32F, CUBLAS_GEMM_DEFAULT_TENSOR_OP);
-}
-
-cublasStatus_t cublasGemmBatchedTyped(cublasHandle_t handle,
-=======
 // double #if and if unfortunately required to safeguard against compilation error 
 // with CUDA 8.0 and runtime error with CUDA >9.0 on GPUs with compute capability under 5
 #if CUDA_VERSION > 9000
@@ -295,7 +226,6 @@
 #if COMPILE_FP16 // should not be visible for CUDA 9.0 and below
 cublasStatus_t cublasGemmBatchedTyped(cublasHandle_t handle,
                                       CudaCompute computeCapability,
->>>>>>> 9a4f7843
                                       cublasOperation_t transa, 
                                       cublasOperation_t transb,
                                       int m, int n, int k,
@@ -305,18 +235,6 @@
                                       const half *beta,
                                       half *Carray[], int ldc, 
                                       int batchCount) {
-<<<<<<< HEAD
-  //float alphaf = __half2float(*alpha); // has to match computeType
-  //float betaf = __half2float(*beta);   // has to match computeType
-
-  return
-  cublasGemmBatchedEx(handle, transa, transb, 
-                      m, n, k, alpha, 
-                      (void* const*)Aarray, CUDA_R_16F, lda, 
-                      (void* const*)Barray, CUDA_R_16F, ldb, beta,
-                      (void**)Carray, CUDA_R_16F, ldc, batchCount,
-                      CUDA_R_16F, CUBLAS_GEMM_DEFAULT_TENSOR_OP); // @TODO: to 16, this is testing
-=======
   ABORT_IF(computeCapability.major < 6, "Compute capability {} below 6 should not happen for FP16", computeCapability.major);
   // query math mode and set algorithm accordingly
   auto algorithm = tensorOpsEnabled(handle) ? CUBLAS_GEMM_DEFAULT_TENSOR_OP : CUBLAS_GEMM_DEFAULT;
@@ -326,8 +244,8 @@
                              (void* const*)Barray, CUDA_R_16F, ldb, beta,
                              (void**)Carray, CUDA_R_16F, ldc, batchCount,
                              CUDA_R_16F, algorithm); // @TODO: to 16, this is testing
->>>>>>> 9a4f7843
-}
+}
+#endif
 
 template <typename T>
 void ProdBatchedTyped(marian::Tensor C,                 
@@ -338,11 +256,7 @@
                  bool transB,
                  T beta,
                  T scalar) {
-<<<<<<< HEAD
-  cudaSetDevice((int)C->getDeviceId().no);
-=======
   CUDA_CHECK(cudaSetDevice((int)C->getDeviceId().no));
->>>>>>> 9a4f7843
   T alpha = scalar;
 
   int batchA = A->shape().elements() / (A->shape()[-1] * A->shape()[-2]);
@@ -399,10 +313,7 @@
 
   setTensorMode(cublasHandle);
   CUBLAS_CHECK(cublasGemmBatchedTyped(cublasHandle,
-<<<<<<< HEAD
-=======
                                       compute,
->>>>>>> 9a4f7843
                                       opB,
                                       opA,
                                       n,
@@ -434,15 +345,10 @@
                  float scalar) {
   if(C->type() == Type::float32) {
     ProdBatchedTyped<float>(C, allocator, A, B, transA, transB, beta, scalar);
-<<<<<<< HEAD
-  } else if(C->type() == Type::float16) { // not a *.cu file
-    ProdBatchedTyped<half>(C, allocator, A, B, transA, transB, __float2half(beta), __float2half(scalar));
-=======
 #if COMPILE_FP16
   } else if(C->type() == Type::float16) { // not a *.cu file
     ProdBatchedTyped<half>(C, allocator, A, B, transA, transB, __float2half(beta), __float2half(scalar));
 #endif
->>>>>>> 9a4f7843
   } else {
     ABORT("ProdBatched not implemented for type {}", C->type());
   }
