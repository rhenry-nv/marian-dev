--- conflicted
+++ resolved
@@ -319,11 +319,7 @@
 
 } // end namespace functional
 } // end namespace marian
-<<<<<<< HEAD
-#ifndef NO_AVX
-=======
 #ifdef __AVX__
->>>>>>> c343ced9
 #include "3rd_party/avx_mathfun.h"
 
 namespace marian {
