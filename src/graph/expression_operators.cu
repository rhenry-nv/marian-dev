#include "graph/expression_operators.h"
#include "kernels/sparse.h"

#include "graph/node_operators.h"
#include "graph/node_operators_binary.h"
#include "graph/node_operators_unary.h"

namespace marian {

Expr debug(Expr a, const std::string& message) {
  a->debug(message);
  return a;
}

Expr logit(Expr a) {
  return Expression<LogitNodeOp>(a);
}

Expr relu(Expr a) {
  return Expression<ReLUNodeOp>(a);
}

Expr log(Expr a) {
  return Expression<LogNodeOp>(a);
};

Expr exp(Expr a) {
  return Expression<ExpNodeOp>(a);
};

Expr swish(Expr a) {
  return Expression<SwishNodeOp>(a);
}

Expr operator-(Expr a) {
  return Expression<NegNodeOp>(a);
};

Expr softmax(Expr a, Expr mask) {
  return Expression<SoftmaxNodeOp>(a, mask);
}

Expr logsoftmax(Expr a) {
  return Expression<LogSoftmaxNodeOp>(a);
}

/*********************************************************/

Expr operator+(Expr a, Expr b) {
  return Expression<PlusNodeOp>(a, b);
}

Expr operator-(Expr a, Expr b) {
  return Expression<MinusNodeOp>(a, b);
}

Expr operator*(Expr a, Expr b) {
  return Expression<MultNodeOp>(a, b);
}

Expr operator/(Expr a, Expr b) {
  return Expression<DivNodeOp>(a, b);
}

/*********************************************************/

Expr operator+(Expr a, float b) {
  return Expression<ScalarAddNodeOp>(a, b);
}

Expr operator+(float a, Expr b) {
  return Expression<ScalarAddNodeOp>(b, a);
}

Expr operator-(Expr a, float b) {
  return Expression<ScalarAddNodeOp>(a, -b);
}

Expr operator-(float a, Expr b) {
  return Expression<ScalarAddNodeOp>(-b, a);
}

Expr operator*(float a, Expr b) {
  return Expression<ScalarMultNodeOp>(b, a);
}

Expr operator*(Expr a, float b) {
  return Expression<ScalarMultNodeOp>(a, b);
}

Expr operator/(Expr a, float b) {
  return Expression<ScalarMultNodeOp>(a, 1.f / b);
}

// Expr pow(float a, Expr b) {
//  return Expression<Scalar1PowNodeOp>(a, b);
//
//}
//
// Expr pow(Expr a, float b) {
//  return Expression<Scalar2PowNodeOp>(a, b);
//
//}
//
// Expr pow(Expr a, Expr b) {
//  return Expression<PowNodeOp>(a, b);
//}

/*********************************************************/

Expr concatenate(const std::vector<Expr>& concats, keywords::axis_k ax) {
  //return Expression<Concatenate2NodeOp>(concats, ax);
  return Expression<ConcatenateNodeOp>(concats, ax);
}

Expr concatenate2(const std::vector<Expr>& concats, keywords::axis_k ax) {
  return Expression<Concatenate2NodeOp>(concats, ax);
}

Expr reshape(Expr a, Shape shape) {
  return Expression<ReshapeNodeOp>(a, shape);
}

Expr flatten(Expr a) {
  Shape shape = {a->shape().elements()};
  return Expression<ReshapeNodeOp>(a, shape);
}

Expr rows(Expr a, const std::vector<size_t>& indices) {
  return Expression<RowsNodeOp>(a, indices);
}

Expr cols(Expr a, const std::vector<size_t>& indices) {
  return Expression<ColsNodeOp>(a, indices);
}

Expr select(Expr a, int axis, const std::vector<size_t>& indices) {
  return Expression<SelectNodeOp>(a, axis, indices);
}

Expr sum(Expr a, keywords::axis_k ax) {
  return Expression<SumNodeOp>(a, ax);
}

Expr mean(Expr a, keywords::axis_k ax) {
  return Expression<MeanNodeOp>(a, ax);
}

Expr scalar_product(Expr a, Expr b, keywords::axis_k ax) {
  return Expression<ScalarProductNodeOp>(a, b, ax);
}

Expr weighted_average(Expr in, Expr weights, keywords::axis_k ax) {
  auto p = scalar_product(in, weights, ax);
  auto s = sum(weights, ax);
  return p / s;
}

Expr dot(Expr a, Expr b, bool transA, bool transB, float scalar) {
  return Expression<DotNodeOp>(a, b, transA, transB, scalar);
}

Expr bdot(Expr a, Expr b, bool transA, bool transB, float scalar) {
  return Expression<DotBatchedNodeOp>(a, b, transA, transB, scalar);
}

Expr transpose(Expr a) {
  return Expression<TransposeNodeOp>(a, Shape({1, 0, 2, 3}));
}

Expr transpose(Expr a, Shape permute) {
  return Expression<TransposeNodeOp>(a, permute);
}

Expr step(Expr a, size_t step) {
  return Expression<TimestepNodeOp>(a, step);
}

Expr cross_entropy(Expr a, Expr b) {
  auto sOrig = a->shape();
  auto sOut = a->shape();
  Shape sTemp({sOrig[0] * sOrig[2] * sOrig[3], sOrig[1], 1, 1});
  sOut.set(1, 1);
  return reshape(Expression<CrossEntropyNodeOp>(reshape(a, sTemp), b), sOut);

  // return Expression<CrossEntropyNodeOp>(a, b);
}

Expr affine(Expr a, Expr b, Expr c) {
  std::vector<Expr> nodes = {a, b, c};
  return Expression<AffineNodeOp>(nodes);
}

Expr plus(const std::vector<Expr>&) {
  UTIL_THROW2("Not implemented");
}

Expr swish(const std::vector<Expr>&) {
  UTIL_THROW2("Not implemented");
}

Expr tanh(const std::vector<Expr>& nodes) {
  return Expression<TanhNodeOp>(nodes);
}

Expr logit(const std::vector<Expr>&) {
  UTIL_THROW2("Not implemented");
}

Expr relu(const std::vector<Expr>&) {
  UTIL_THROW2("Not implemented");
}

Expr sqrt(Expr a, float eps) {
  return Expression<SqrtNodeOp>(a, eps);
}

Expr square(Expr a) {
  return Expression<SquareNodeOp>(a);
}

Expr layer_norm(Expr x,
                Expr gamma,
                Expr beta /*= nullptr*/,
                float eps /*= 1e-9*/) {
  std::vector<Expr> nodes = {x, gamma};
  if(beta)
    nodes.push_back(beta);
  return Expression<LayerNormalizationOp>(nodes, eps);
}

Expr highway(Expr y, Expr x, Expr t) {
  std::vector<Expr> nodes = {y, x, t};
  return Expression<HighwayNodeOp>(nodes);
}

// Expr batch_norm(Expr x, Expr gamma, Expr beta) {
//  auto mju = mean(x, keywords::axis=0);
//  auto xmmju = x - mju;
//  auto std = sqrt(mean(square(xmmju), keywords::axis=0), 1e-9);
//
//  if(beta)
//    return gamma * (xmmju / std) + beta;
//  else
//    return gamma * (xmmju / std);
//}

Expr shift(Expr a, Shape shift) {
  return Expression<ShiftNodeOp>(a, shift);
}

// Expr lexical_bias(Expr logits, Expr att, float eps, Ptr<sparse::CSR> lf) {
//  return Expression<LexicalProbNodeOp>(logits, att, eps, lf);
//}

#ifdef CUDNN

Expr convolution(Expr x,
  Expr filters, Expr bias,
  int padHeight, int padWidth,
  int strideHeight, int strideWidth)
{
  std::vector<Expr> nodes = {x, filters, bias};
  return Expression<ConvolutionOp>(nodes,
      padHeight, padWidth, strideHeight, strideWidth);
}

// clang-format off
Expr avg_pooling(
    Expr x,
    int height, int width,
    int padHeight, int padWidth,
    int strideHeight, int strideWidth)
{
  return Expression<PoolingOp>(x,
      height, width,
      padHeight, padWidth,
      strideHeight, strideWidth,
      PoolingOp::Mode::AVERAGE_POOLING);
}

Expr max_pooling(
    Expr x,
    int height, int width,
    int padHeight, int padWidth,
    int strideHeight, int strideWidth)
{
  return Expression<PoolingOp>(x,
      height, width,
      padHeight, padWidth,
      strideHeight, strideWidth,
      PoolingOp::Mode::MAX_POOLING);
}
// clang-format on

#endif
<<<<<<< HEAD

Expr max_pooling2(Expr x, Expr mask, int width, bool isEven)
{
  return Expression<MaxPooling2Op>(x, mask, width, isEven);
}

=======
>>>>>>> 64224100
}<|MERGE_RESOLUTION|>--- conflicted
+++ resolved
@@ -291,16 +291,11 @@
       strideHeight, strideWidth,
       PoolingOp::Mode::MAX_POOLING);
 }
+#endif
 // clang-format on
 
-#endif
-<<<<<<< HEAD
-
-Expr max_pooling2(Expr x, Expr mask, int width, bool isEven)
-{
+Expr max_pooling2(Expr x, Expr mask, int width, bool isEven) {
   return Expression<MaxPooling2Op>(x, mask, width, isEven);
 }
 
-=======
->>>>>>> 64224100
 }