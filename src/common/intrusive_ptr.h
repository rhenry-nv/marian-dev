#pragma once

#include <cassert>
#include <iostream>
#include "common/logging.h"

// Smart pointer class for small objects with reference counting but no thread-safety.
// Inspired by boost::intrusive_ptr<T>.

// Compared to std::shared_ptr this is small and cheap to construct and destroy.
// Does not hold the counter, the pointed to class `T` needs to add
// ENABLE_INTRUSIVE_PTR(T) into the body of the class (private section). This adds
// the reference counters and count manipulation functions to the class.

#define ENABLE_INTRUSIVE_PTR(type)           \
  size_t references_{0};                     \
                                             \
  inline friend void intrusivePtrAddRef(type* x) {  \
    if(x != 0)                               \
      ++x->references_;                      \
  }                                          \
                                             \
  inline friend void intrusivePtrRelease(type* x) { \
    if(x != 0 && --x->references_ == 0) {    \
      delete x;                              \
      x = 0;                                 \
    }                                        \
  }                                          \
                                             \
  inline friend size_t references(type* x) {        \
    return x->references_;                   \
  }                                          \


template<class T>
class IntrusivePtr {
private:
  typedef IntrusivePtr this_type;

public:
  typedef T element_type;

  IntrusivePtr() : ptr_(0) {};

  IntrusivePtr(T* p)
  : ptr_(p) {
      if(ptr_ != 0)
        intrusivePtrAddRef(ptr_);
  }

  template<class Y>
  IntrusivePtr(const IntrusivePtr<Y>& rhs)
  : ptr_(rhs.get()) {
    if(ptr_ != 0)
      intrusivePtrAddRef(ptr_);
  }

  IntrusivePtr(const IntrusivePtr& rhs)
  : ptr_(rhs.ptr_) {
    if(ptr_ != 0)
      intrusivePtrAddRef(ptr_);
  }

  ~IntrusivePtr() {
    if(ptr_ != 0)
      intrusivePtrRelease(ptr_);
  }

  IntrusivePtr(IntrusivePtr&& rhs)
  : ptr_(rhs.ptr_) {
    rhs.ptr_ = 0;
  }

  inline size_t useCount() {
    return references(ptr_);
  }

  inline IntrusivePtr& operator=(IntrusivePtr&& rhs) {
    this_type(static_cast<IntrusivePtr&&>(rhs)).swap(*this);
    return *this;
  }

  inline IntrusivePtr& operator=(const IntrusivePtr& rhs) {
    this_type(rhs).swap(*this);
    return *this;
  }

  template<class Y>
  inline IntrusivePtr& operator=(const IntrusivePtr<Y>& rhs) {
    this_type(rhs).swap(*this);
    return *this;
  }

  inline void reset() {
    this_type().swap(*this);
  }

  inline void reset(T* rhs) {
    this_type(rhs).swap(*this);
  }

  inline T* get() const {
    return ptr_;
  }

  inline T* detach() {
    T* ret = ptr_;
    ptr_ = 0;
    return ret;
  }

  inline T& operator*() const {
    //ABORT_IF(ptr_ == 0, "Null pointer in IntrusivePtr");
    return *ptr_;
  }

  inline T* operator->() const {
    //ABORT_IF(ptr_ == 0, "Null pointer in IntrusivePtr");
    return ptr_;
  }

  inline explicit operator bool() const {
    return ptr_ != 0;
  }

  inline bool operator!() const {
    return ptr_ == 0;
  }

  inline void swap(IntrusivePtr& rhs) {
    T* tmp = ptr_;
    ptr_ = rhs.ptr_;
    rhs.ptr_ = tmp;
  }

private:
  T* ptr_;
};

template<class T, class U>
inline bool operator==(const IntrusivePtr<T>& a, const IntrusivePtr<U>& b) {
  return a.get() == b.get();
}

template<class T, class U>
inline bool operator!=(const IntrusivePtr<T>& a, const IntrusivePtr<U>& b) {
  return a.get() != b.get();
}

template<class T>
inline bool operator==(const IntrusivePtr<T>& a, std::nullptr_t) {
  return a.get() == 0;
}

template<class T>
inline bool operator!=(const IntrusivePtr<T>& a, std::nullptr_t) {
  return a.get() != 0;
}

template<class T>
inline bool operator==(const IntrusivePtr<T>& a, T* b) {
  return a.get() == b;
}

template<class T>
inline bool operator!=(const IntrusivePtr<T>& a, T* b) {
  return a.get() != b;
}

template<class T>
inline bool operator==(T* a, const IntrusivePtr<T>& b) {
<<<<<<< HEAD
  return a == b.get(); // used to say: return b.get(); That cannot be right. [UG]
=======
  return a == b.get();
>>>>>>> cf7f0321
}

template<class T>
inline bool operator!=(T* a, const IntrusivePtr<T>& b) {
<<<<<<< HEAD
  return a != b.get(); // used to say: return b.get(); That cannot be right. [UG]
=======
  return a != b.get();
>>>>>>> cf7f0321
}

template<class T, class U>
inline bool operator<(const IntrusivePtr<T>& a, const IntrusivePtr<U>& b) {
  return std::less<T*>()(a.get(), b.get());
}

template<class T>
inline void swap(IntrusivePtr<T> & a, IntrusivePtr<T> & b) {
  a.swap(b);
}

template<class E, class T, class Y>
std::basic_ostream<E, T>& operator<<(std::basic_ostream<E, T>& os, const IntrusivePtr<Y>& p) {
  os << p.get();
  return os;
}

// compatibility functions to make std::*_pointer_cast<T> work, also for automatic hashing
namespace std {
  template<class T>
  T* get_pointer(const IntrusivePtr<T>& p) {
    return p.get();
  }

  template<class T, class U>
  IntrusivePtr<T> static_pointer_cast(const IntrusivePtr<U>& p) {
    return static_cast<T*>(p.get());
  }

  template<class T, class U>
  IntrusivePtr<T> const_pointer_cast(const IntrusivePtr<U>& p) {
    return const_cast<T*>(p.get());
  }

  template<class T, class U>
  IntrusivePtr<T> dynamic_pointer_cast(const IntrusivePtr<U>& p) {
    return dynamic_cast<T*>(p.get());
  }

  // IntrusivePtr<T> can be used as hash map key
  template <class T> struct hash<IntrusivePtr<T>> {
    size_t operator()(const IntrusivePtr<T>& x) const {
      std::hash<size_t> hasher;
      return hasher((size_t)x.get());
    }
  };
}<|MERGE_RESOLUTION|>--- conflicted
+++ resolved
@@ -169,20 +169,12 @@
 
 template<class T>
 inline bool operator==(T* a, const IntrusivePtr<T>& b) {
-<<<<<<< HEAD
-  return a == b.get(); // used to say: return b.get(); That cannot be right. [UG]
-=======
   return a == b.get();
->>>>>>> cf7f0321
 }
 
 template<class T>
 inline bool operator!=(T* a, const IntrusivePtr<T>& b) {
-<<<<<<< HEAD
-  return a != b.get(); // used to say: return b.get(); That cannot be right. [UG]
-=======
   return a != b.get();
->>>>>>> cf7f0321
 }
 
 template<class T, class U>
