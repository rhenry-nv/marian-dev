--- conflicted
+++ resolved
@@ -14,11 +14,7 @@
 namespace marian {
 
 namespace cli {
-<<<<<<< HEAD
-enum struct mode { training, translation, scoring, selfadaptive };
-=======
-enum struct mode { training, translation, scoring, server };
->>>>>>> 63e1cfe4
+enum struct mode { training, translation, scoring, server, selfadaptive };
 }  // namespace cli
 
 /**
