--- conflicted
+++ resolved
@@ -154,7 +154,6 @@
      cli.alias("int8", "true", [&](YAML::Node& config) {
        config["gemm-precision"] = "int8";
      });
-<<<<<<< HEAD
      cli.alias("int8Alpha", "true", [&](YAML::Node& config) {
        config["gemm-precision"] = "int8Alpha";
      });
@@ -164,8 +163,6 @@
      cli.alias("int8tensorAlpha", "true", [&](YAML::Node& config) {
        config["gemm-precision"] = "int8tensorAlpha";
      });
-=======
->>>>>>> 5534a044
      cli.alias("int8shift", "true", [&](YAML::Node& config) {
        config["gemm-precision"] = "int8shift";
      });
