#include "logging.h"
#include "common/config.h"
#include "spdlog/sinks/null_sink.h"
<<<<<<< HEAD
#include <time.h>
#include <stdlib.h>
=======
#include "3rd_party/ExceptionWithCallStack.h"
#include <time.h>
#include <stdlib.h>
#ifdef __unix__
#include <signal.h>
#endif

#ifdef _MSC_VER
#define noinline __declspec(noinline)
#else
#define noinline __attribute__((noinline))
#endif
>>>>>>> 1b6b4178

std::shared_ptr<spdlog::logger> stderrLogger(
    const std::string& name,
    const std::string& pattern,
    const std::vector<std::string>& files,
    bool quiet) {
  std::vector<spdlog::sink_ptr> sinks;

  auto stderr_sink = spdlog::sinks::stderr_sink_mt::instance();

  if(!quiet)
    sinks.push_back(stderr_sink);

  for(auto&& file : files) {
    auto file_sink
        = std::make_shared<spdlog::sinks::simple_file_sink_st>(file, true);
    sinks.push_back(file_sink);
  }

  auto logger
      = std::make_shared<spdlog::logger>(name, begin(sinks), end(sinks));

  spdlog::register_logger(logger);
  logger->set_pattern(pattern);
  return logger;
}

bool setLoggingLevel(spdlog::logger& logger, std::string const level) {
  if(level == "trace")
    logger.set_level(spdlog::level::trace);
  else if(level == "debug")
    logger.set_level(spdlog::level::debug);
  else if(level == "info")
    logger.set_level(spdlog::level::info);
  else if(level == "warn")
    logger.set_level(spdlog::level::warn);
  else if(level == "err" || level == "error")
    logger.set_level(spdlog::level::err);
  else if(level == "critical")
    logger.set_level(spdlog::level::critical);
  else if(level == "off")
    logger.set_level(spdlog::level::off);
  else {
    logger.warn("Unknown log level '{}' for logger '{}'",
                level.c_str(),
                logger.name().c_str());
    return false;
  }
  return true;
}

void createLoggers(const marian::Config* options) {
  std::vector<std::string> generalLogs;
  std::vector<std::string> validLogs;

  if(options && options->has("log")) {
    generalLogs.push_back(options->get<std::string>("log"));
#ifndef _WIN32
    // can't open the same file twice in Windows for some reason
    validLogs.push_back(options->get<std::string>("log"));
#endif
  }

  if(options && options->has("valid-log")
     && !options->get<std::string>("valid-log").empty()) {
    validLogs.push_back(options->get<std::string>("valid-log"));
  }

  bool quiet = options && options->get<bool>("quiet");
  Logger general{
      stderrLogger("general", "[%Y-%m-%d %T] %v", generalLogs, quiet)};
  Logger valid{
      stderrLogger("valid", "[%Y-%m-%d %T] [valid] %v", validLogs, quiet)};

  if(options && options->has("log-level")) {
    std::string loglevel = options->get<std::string>("log-level");
    if(!setLoggingLevel(*general, loglevel))
      return;
    setLoggingLevel(*valid, loglevel);
  }

  if (options && options->has("log-time-zone")) {
<<<<<<< HEAD
      std::string timezone = options->get<std::string>("log-time-zone");
      if (timezone != "") {
#ifdef _WIN32
#define setenv(var, val, over) SetEnvironmentVariableA(var, val) // ignoring over flag
#endif
        setenv("TZ", timezone.c_str(), true);
        tzset();
      }
=======
    std::string timezone = options->get<std::string>("log-time-zone");
    if (timezone != "") {
#ifdef _WIN32
#define setenv(var, val, over) SetEnvironmentVariableA(var, val) // ignoring over flag
#endif
      setenv("TZ", timezone.c_str(), true);
      tzset();
    }
  }

#ifdef __unix__
  // catch segfaults
  static struct sigaction prev_segfault_sigaction;
  struct sigaction sa = { 0 };
  sigemptyset(&sa.sa_mask);
  sa.sa_flags = SA_SIGINFO;
  sa.sa_sigaction = [&](int signal, siginfo_t *si, void *arg)
  {
    checkedLog("general", "critical", "Segmentation fault");
    sigaction(signal, &prev_segfault_sigaction, NULL); // revert signal handler
    marian::logCallStack(/*skipLevels=*/0/*2*/); // skip segfault_sigaction() and one level up in the kernel
    raise(signal); // re-raise so we terminate mostly as usual
  };
  sigaction(SIGSEGV, &sa, &prev_segfault_sigaction);
#endif
}

namespace marian {
  void noinline logCallStack(size_t skipLevels)
  {
    auto callStack = ::Microsoft::MSR::CNTK::DebugUtil::GetCallStack(skipLevels + 2, /*makeFunctionNamesStandOut=*/true);
    checkedLog("general", "critical", "Call stack:{}", callStack);
>>>>>>> 1b6b4178
  }
}<|MERGE_RESOLUTION|>--- conflicted
+++ resolved
@@ -1,10 +1,6 @@
 #include "logging.h"
 #include "common/config.h"
 #include "spdlog/sinks/null_sink.h"
-<<<<<<< HEAD
-#include <time.h>
-#include <stdlib.h>
-=======
 #include "3rd_party/ExceptionWithCallStack.h"
 #include <time.h>
 #include <stdlib.h>
@@ -17,7 +13,6 @@
 #else
 #define noinline __attribute__((noinline))
 #endif
->>>>>>> 1b6b4178
 
 std::shared_ptr<spdlog::logger> stderrLogger(
     const std::string& name,
@@ -100,16 +95,6 @@
   }
 
   if (options && options->has("log-time-zone")) {
-<<<<<<< HEAD
-      std::string timezone = options->get<std::string>("log-time-zone");
-      if (timezone != "") {
-#ifdef _WIN32
-#define setenv(var, val, over) SetEnvironmentVariableA(var, val) // ignoring over flag
-#endif
-        setenv("TZ", timezone.c_str(), true);
-        tzset();
-      }
-=======
     std::string timezone = options->get<std::string>("log-time-zone");
     if (timezone != "") {
 #ifdef _WIN32
@@ -142,6 +127,5 @@
   {
     auto callStack = ::Microsoft::MSR::CNTK::DebugUtil::GetCallStack(skipLevels + 2, /*makeFunctionNamesStandOut=*/true);
     checkedLog("general", "critical", "Call stack:{}", callStack);
->>>>>>> 1b6b4178
   }
 }