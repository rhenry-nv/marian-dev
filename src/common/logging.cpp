--- conflicted
+++ resolved
@@ -102,19 +102,10 @@
 static void unhandledException() {
   if(std::current_exception()) {
     try {
-<<<<<<< HEAD
       throw;  // rethrow so that we can get access to what()
     } catch(const std::exception& e) {
-      ABORT("Unhandled {}: {}", typeid(e).name(), e.what());
+      ABORT("Unhandled exception of type '{}': {}", typeid(e).name(), e.what());
     } catch(...) {
-=======
-      throw; // rethrow so that we can get access to what()
-    }
-    catch (const std::exception& e) {
-      ABORT("Unhandled exception of type '{}': {}", typeid(e).name(), e.what());
-    }
-    catch (...) {
->>>>>>> a6c9b592
       ABORT("Unhandled exception");
     }
   } else {
@@ -141,13 +132,8 @@
 // This is called upon initializing MPI. It is needed to associated error messages to ranks.
 void switchtoMultinodeLogging(std::string nodeIdStr) {
   Logger log = spdlog::get("general");
-<<<<<<< HEAD
   if(log)
-    log->set_pattern("[%Y-%m-%d %T " + nodeIdStr + "] %v");
-=======
-  if (log)
     log->set_pattern("[%Y-%m-%d %T " + nodeIdStr + ":%t] %v");
->>>>>>> a6c9b592
 }
 
 
