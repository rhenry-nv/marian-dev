#include "logging.h"
#include "common/config.h"
#include "spdlog/sinks/null_sink.h"
#include "3rd_party/ExceptionWithCallStack.h"
#include <time.h>
#include <stdlib.h>
#ifdef __unix__
#include <signal.h>
#endif

#ifdef _MSC_VER
#define noinline __declspec(noinline)
#else
#define noinline __attribute__((noinline))
#endif

std::shared_ptr<spdlog::logger> createStderrLogger(const std::string& name,
                                                   const std::string& pattern,
                                                   const std::vector<std::string>& files,
                                                   bool quiet) {
  std::vector<spdlog::sink_ptr> sinks;

  auto stderr_sink = spdlog::sinks::stderr_sink_mt::instance();
  if(!quiet)
    sinks.push_back(stderr_sink);

  for(auto&& file : files) {
    auto file_sink = std::make_shared<spdlog::sinks::simple_file_sink_st>(file, true);
    sinks.push_back(file_sink);
  }

  auto logger = std::make_shared<spdlog::logger>(name, begin(sinks), end(sinks));

  spdlog::register_logger(logger);
  logger->set_pattern(pattern);
  return logger;
}

bool setLoggingLevel(spdlog::logger& logger, std::string const level) {
  if(level == "trace")
    logger.set_level(spdlog::level::trace);
  else if(level == "debug")
    logger.set_level(spdlog::level::debug);
  else if(level == "info")
    logger.set_level(spdlog::level::info);
  else if(level == "warn")
    logger.set_level(spdlog::level::warn);
  else if(level == "err" || level == "error")
    logger.set_level(spdlog::level::err);
  else if(level == "critical")
    logger.set_level(spdlog::level::critical);
  else if(level == "off")
    logger.set_level(spdlog::level::off);
  else {
    logger.warn("Unknown log level '{}' for logger '{}'", level.c_str(), logger.name().c_str());
    return false;
  }
  return true;
}

static void setErrorHandlers();
void createLoggers(const marian::Config* config) {
  std::vector<std::string> generalLogs;
  std::vector<std::string> validLogs;

  if(config && !config->get<std::string>("log").empty()) {
    generalLogs.push_back(config->get<std::string>("log"));
#ifndef _WIN32
    // can't open the same file twice in Windows for some reason
    validLogs.push_back(config->get<std::string>("log"));
#endif
  }

  // valid-log is available only for training
  if(config && config->has("valid-log") && !config->get<std::string>("valid-log").empty()) {
    validLogs.push_back(config->get<std::string>("valid-log"));
  }

<<<<<<< HEAD
  bool quiet = options && options->get<bool>("quiet");
=======
  bool quiet = config && config->get<bool>("quiet");
>>>>>>> 7e517e2e
  Logger general{createStderrLogger("general", "[%Y-%m-%d %T] %v", generalLogs, quiet)};
  Logger valid{createStderrLogger("valid", "[%Y-%m-%d %T] [valid] %v", validLogs, quiet)};

  if(config && config->has("log-level")) {
    std::string loglevel = config->get<std::string>("log-level");
    if(!setLoggingLevel(*general, loglevel))
      return;
    setLoggingLevel(*valid, loglevel);
  }

  if(config && !config->get<std::string>("log-time-zone").empty()) {
    std::string timezone = config->get<std::string>("log-time-zone");
#ifdef _WIN32
#define setenv(var, val, over) SetEnvironmentVariableA(var, val) // ignoring over flag
#endif
    setenv("TZ", timezone.c_str(), true);
    tzset();
  }

  setErrorHandlers();
}

static void unhandledException() {
  if(std::current_exception()) {
    try {
      throw;  // rethrow so that we can get access to what()
    } catch(const std::exception& e) {
      ABORT("Unhandled exception of type '{}': {}", typeid(e).name(), e.what());
    } catch(...) {
      ABORT("Unhandled exception");
    }
  } else {
    std::abort();
  }
}

static void setErrorHandlers() {
  // call stack for unhandled exceptions
  std::set_terminate(unhandledException);
#ifdef __unix__
  // catch segfaults
  struct sigaction sa = { 0 };
  sigemptyset(&sa.sa_mask);
  sa.sa_flags = SA_SIGINFO;
  sa.sa_sigaction = [](int /*signal*/, siginfo_t*, void*) { ABORT("Segmentation fault"); };
  sigaction(SIGSEGV, &sa, NULL);
  sa.sa_sigaction = [](int /*signal*/, siginfo_t*, void*) { ABORT("Floating-point exception"); };
  sigaction(SIGFPE, &sa, NULL);
#endif
}

// modify the log pattern for the "general" logger to include the MPI rank
// This is called upon initializing MPI. It is needed to associated error messages to ranks.
void switchtoMultinodeLogging(std::string nodeIdStr) {
  Logger log = spdlog::get("general");
  if(log)
    log->set_pattern("[%Y-%m-%d %T " + nodeIdStr + ":%t] %v");
}


namespace marian {
  std::string noinline getCallStack(size_t skipLevels) {
    return ::Microsoft::MSR::CNTK::DebugUtil::GetCallStack(skipLevels + 2, /*makeFunctionNamesStandOut=*/true);
  }

  void noinline logCallStack(size_t skipLevels) {
    checkedLog("general", "critical", getCallStack(skipLevels));
  }
}<|MERGE_RESOLUTION|>--- conflicted
+++ resolved
@@ -76,11 +76,7 @@
     validLogs.push_back(config->get<std::string>("valid-log"));
   }
 
-<<<<<<< HEAD
-  bool quiet = options && options->get<bool>("quiet");
-=======
   bool quiet = config && config->get<bool>("quiet");
->>>>>>> 7e517e2e
   Logger general{createStderrLogger("general", "[%Y-%m-%d %T] %v", generalLogs, quiet)};
   Logger valid{createStderrLogger("valid", "[%Y-%m-%d %T] [valid] %v", validLogs, quiet)};
 
