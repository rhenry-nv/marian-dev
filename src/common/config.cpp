#include "common/config.h"
#include "common/file_stream.h"
#include "common/logging.h"
#include "common/utils.h"
#include "common/version.h"

#include <algorithm>
#include <boost/algorithm/string.hpp>
#include <set>
#include <string>

namespace marian {

size_t Config::seed = (size_t)time(0);

Config::Config(int argc,
               char** argv,
               cli::mode mode /*= cli::mode::training*/,
               bool validate /*= true*/) {
  initialize(argc, argv, mode, validate);
}

Config::Config(const Config& other) : config_(YAML::Clone(other.config_)) {}

void Config::initialize(int argc, char** argv, cli::mode mode, bool validate) {
  auto parser = ConfigParser(argc, argv, mode, validate);
  config_ = parser.getConfig();
  devices_ = parser.getDevices();

  createLoggers(this);

  // set random seed
  if(get<size_t>("seed") == 0)
    seed = (size_t)time(0);
  else
    seed = get<size_t>("seed");

  // load model parameters
  if(mode != cli::mode::translation) {
    auto model = get<std::string>("model");
    if(filesystem::exists(model) && !get<bool>("no-reload")) {
      try {
        if(!get<bool>("ignore-model-config"))
<<<<<<< HEAD
          loadModelParameters(get<std::string>("model"));
      } catch(std::runtime_error& ) {
=======
          loadModelParameters(model);
      } catch(std::runtime_error& e) {
>>>>>>> 5abbc0ce
        LOG(info, "[config] No model configuration found in model file");
      }
    }
  }
  // if cli::mode::translation
  else {
    auto model = get<std::vector<std::string>>("models")[0];
    try {
      if(!get<bool>("ignore-model-config"))
        loadModelParameters(model);
    } catch(std::runtime_error& ) {
      LOG(info, "[config] No model configuration found in model file");
    }
  }

  log();

  // Log version of Marian that has been used to create the model.
  //
  // Key "version" is present only if loaded from model parameters and is not
  // related to --version flag
  if(has("version")) {
    auto version = get<std::string>("version");

    if(mode == cli::mode::training && version != PROJECT_VERSION_FULL)
      LOG(info,
          "[config] Loaded model has been created with Marian {}, "
          "will be overwritten with current version {} at saving",
          version,
          PROJECT_VERSION_FULL);
    else
      LOG(info,
          "[config] Loaded model has been created with Marian {}",
          version);
  }
  // If this is a newly started training
  else if(mode == cli::mode::training) {
    LOG(info,
        "[config] Model is being created with Marian {}",
        PROJECT_VERSION_FULL);
  }
}

bool Config::has(const std::string& key) const {
  return config_[key];
}

YAML::Node Config::operator[](const std::string& key) const {
  return get(key);
}

YAML::Node Config::get(const std::string& key) const {
  return config_[key];
}

const YAML::Node& Config::get() const {
  return config_;
}

YAML::Node& Config::get() {
  return config_;
}

const std::vector<DeviceId>& Config::getDevices() {
  return devices_;
}

void Config::save(const std::string& name) {
  OutputFileStream out(name);
  (std::ostream&)out << *this;
}

void Config::loadModelParameters(const std::string& name) {
  YAML::Node config;
  io::getYamlFromModel(config, "special:model.yml", name);
  override(config);
}

void Config::loadModelParameters(const void* ptr) {
  YAML::Node config;
  io::getYamlFromModel(config, "special:model.yml", ptr);
  override(config);
}

void Config::override(const YAML::Node& params) {
  for(auto& it : params) {
    config_[it.first.as<std::string>()] = it.second;
  }
}

void Config::log() {
  YAML::Emitter out;
  cli::OutputYaml(config_, out);
  std::string configString = out.c_str();

  // print YAML prepending each line with [config]
  std::vector<std::string> results;
  boost::algorithm::split(results, configString, boost::is_any_of("\n"));
  for(auto& r : results)
    LOG(info, "[config] {}", r);
}

}  // namespace marian<|MERGE_RESOLUTION|>--- conflicted
+++ resolved
@@ -41,13 +41,8 @@
     if(filesystem::exists(model) && !get<bool>("no-reload")) {
       try {
         if(!get<bool>("ignore-model-config"))
-<<<<<<< HEAD
-          loadModelParameters(get<std::string>("model"));
-      } catch(std::runtime_error& ) {
-=======
           loadModelParameters(model);
       } catch(std::runtime_error& e) {
->>>>>>> 5abbc0ce
         LOG(info, "[config] No model configuration found in model file");
       }
     }
