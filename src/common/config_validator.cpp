--- conflicted
+++ resolved
@@ -12,13 +12,8 @@
 
 ConfigValidator::ConfigValidator(const YAML::Node& config)
     : config_(config),
-<<<<<<< HEAD
-      dump_(config["dump-config"] && !config["dump-config"].as<std::string>().empty()
-            && config["dump-config"].as<std::string>() != "false") {}
-=======
       dumpConfigOnly_(config["dump-config"] && !config["dump-config"].as<std::string>().empty()
                       && config["dump-config"].as<std::string>() != "false") {}
->>>>>>> 45dec082
 
 ConfigValidator::~ConfigValidator() {}
 
@@ -64,11 +59,7 @@
 
 void ConfigValidator::validateOptionsParallelData() const {
   // Do not check these constraints if only goal is to dump config
-<<<<<<< HEAD
-  if(dump_)
-=======
   if(dumpConfigOnly_)
->>>>>>> 45dec082
     return;
 
   auto trainSets = get<std::vector<std::string>>("train-sets");
