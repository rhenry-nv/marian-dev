--- conflicted
+++ resolved
@@ -35,11 +35,8 @@
 
 std::pair<std::string, int> hostnameAndProcessId();
 
-<<<<<<< HEAD
 std::string withCommas(size_t n);
-=======
 bool endsWith(const std::string& text, const std::string& suffix);
->>>>>>> 5a2cc826
 
 }  // namespace utils
 }  // namespace marian