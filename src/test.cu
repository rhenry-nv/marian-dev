
#include "marian.h"
#include "mnist.h"

using namespace std;

int main(int argc, char** argv) {
  /*int numImg = 0;*/
  /*auto images = datasets::mnist::ReadImages("../examples/mnist/t10k-images-idx3-ubyte", numImg);*/
  /*auto labels = datasets::mnist::ReadLabels("../examples/mnist/t10k-labels-idx1-ubyte", numImg);*/

  using namespace marian;
  using namespace keywords;
  
  const size_t IMAGE_SIZE = 784;
  const size_t LABEL_SIZE = 10;

  Expr x = input(shape={whatevs, IMAGE_SIZE}, name="X");
  Expr y = input(shape={whatevs, LABEL_SIZE}, name="Y");
  
  Expr w = param(shape={IMAGE_SIZE, LABEL_SIZE}, name="W0");
  Expr b = param(shape={1, LABEL_SIZE}, name="b0");
  
  auto scores = dot(x, w) + b;
  auto lr = softmax_fast(scores, axis=1, name="pred");
  auto graph = -mean(sum(y * log(lr), axis=1), axis=0, name="cost");
  cerr << "lr=" << lr.Debug() << endl;

#if 0
  int numofdata;
  vector<float> images = datasets::mnist::ReadImages("../examples/mnist/t10k-images-idx3-ubyte", numofdata, IMAGE_SIZE);
  vector<float> labels = datasets::mnist::ReadLabels("../examples/mnist/t10k-labels-idx1-ubyte", numofdata, LABEL_SIZE);
  cerr << "images=" << images.size() << " labels=" << labels.size() << endl;
  cerr << "numofdata=" << numofdata << endl;

  Tensor tx({numofdata, IMAGE_SIZE}, 1);
  Tensor ty({numofdata, LABEL_SIZE}, 1);

  tx.Load(images);
  ty.Load(labels);

  cerr << "tx=" << tx.Debug() << endl;
  cerr << "ty=" << ty.Debug() << endl;
#else
  Tensor tx({500, 784}, 1);
  Tensor ty({500, 10}, 1);
#endif

  x = tx;
  y = ty;

  graph.forward(500);

<<<<<<< HEAD
  std::cerr << "Result: ";
  for (auto val : scores.val().shape()) {
    std::cerr << val << " ";
  }
  std::cerr << std::endl;
  std::cerr << "Result: ";
  for (auto val : lr.val().shape()) {
    std::cerr << val << " ";
  }
  std::cerr << std::endl;
  lr.val().Print();
  std::cerr << "Log-likelihood: ";
  for (auto val : graph.val().shape()) {
    std::cerr << val << " ";
  }
  std::cerr << std::endl;
  graph.val().Print();
  
=======
  std::cerr << "scores: " << Debug(scores.val().shape()) << endl;
  std::cerr << "lr: " << Debug(lr.val().shape()) << endl;
  std::cerr << "Log-likelihood: " << Debug(graph.val().shape()) << endl ;

>>>>>>> 149e789c
  graph.backward();
  
  //std::cerr << graph["pred"].val()[0] << std::endl;
  

   // XOR
  /*
  Expr x = input(shape={whatevs, 2}, name="X");
  Expr y = input(shape={whatevs, 2}, name="Y");

  Expr w = param(shape={2, 1}, name="W0");
  Expr b = param(shape={1, 1}, name="b0");

  Expr n5 = dot(x, w);
  Expr n6 = n5 + b;
  Expr lr = softmax(n6, axis=1, name="pred");
  cerr << "lr=" << lr.Debug() << endl;

  Expr graph = -mean(sum(y * log(lr), axis=1), axis=0, name="cost");

  Tensor tx({4, 2}, 1);
  Tensor ty({4, 1}, 1);
  cerr << "tx=" << tx.Debug() << endl;
  cerr << "ty=" << ty.Debug() << endl;

  tx.Load("../examples/xor/train.txt");
  ty.Load("../examples/xor/label.txt");
  */

#if 0  
  hook0(graph);
  graph.autodiff();
  std::cerr << graph["cost"].val()[0] << std::endl;
  //hook1(graph);
  for(auto p : graph.params()) {
    auto update = _1 = _1 - alpha * _2;
    Element(update, p.val(), p.grad());
  }
  hook2(graph);
  
  auto opt = adadelta(cost_function=cost,
                      eta=0.9, gamma=0.1,
                      set_batch=set,
                      before_update=before,
                      after_update=after,
                      set_valid=valid,
                      validation_freq=100,
                      verbose=1, epochs=3, early_stopping=10);
  opt.run();
#endif  
  return 0;
}<|MERGE_RESOLUTION|>--- conflicted
+++ resolved
@@ -22,11 +22,10 @@
   Expr b = param(shape={1, LABEL_SIZE}, name="b0");
   
   auto scores = dot(x, w) + b;
-  auto lr = softmax_fast(scores, axis=1, name="pred");
+  auto lr = softmax(scores, axis=1, name="pred");
   auto graph = -mean(sum(y * log(lr), axis=1), axis=0, name="cost");
   cerr << "lr=" << lr.Debug() << endl;
 
-#if 0
   int numofdata;
   vector<float> images = datasets::mnist::ReadImages("../examples/mnist/t10k-images-idx3-ubyte", numofdata, IMAGE_SIZE);
   vector<float> labels = datasets::mnist::ReadLabels("../examples/mnist/t10k-labels-idx1-ubyte", numofdata, LABEL_SIZE);
@@ -41,41 +40,16 @@
 
   cerr << "tx=" << tx.Debug() << endl;
   cerr << "ty=" << ty.Debug() << endl;
-#else
-  Tensor tx({500, 784}, 1);
-  Tensor ty({500, 10}, 1);
-#endif
 
   x = tx;
   y = ty;
 
   graph.forward(500);
 
-<<<<<<< HEAD
-  std::cerr << "Result: ";
-  for (auto val : scores.val().shape()) {
-    std::cerr << val << " ";
-  }
-  std::cerr << std::endl;
-  std::cerr << "Result: ";
-  for (auto val : lr.val().shape()) {
-    std::cerr << val << " ";
-  }
-  std::cerr << std::endl;
-  lr.val().Print();
-  std::cerr << "Log-likelihood: ";
-  for (auto val : graph.val().shape()) {
-    std::cerr << val << " ";
-  }
-  std::cerr << std::endl;
-  graph.val().Print();
-  
-=======
   std::cerr << "scores: " << Debug(scores.val().shape()) << endl;
   std::cerr << "lr: " << Debug(lr.val().shape()) << endl;
   std::cerr << "Log-likelihood: " << Debug(graph.val().shape()) << endl ;
 
->>>>>>> 149e789c
   graph.backward();
   
   //std::cerr << graph["pred"].val()[0] << std::endl;
