--- conflicted
+++ resolved
@@ -2,47 +2,33 @@
 #include <memory>
 
 #include "common/definitions.h"
-<<<<<<< HEAD
 #include "data/alignment.h"
-=======
 #include "data/xml.h"
->>>>>>> d1969d4b
 
 namespace marian {
 
 class Hypothesis {
 public:
-<<<<<<< HEAD
-  Hypothesis() : prevHyp_(nullptr), prevIndex_(0), word_(0), pathScore_(0.0) {}
+  Hypothesis()
+      : prevHyp_(nullptr), prevIndex_(0), word_(0), pathScore_(0.0), xmlOptionCovered_(NULL) {}
 
-  Hypothesis(const Ptr<Hypothesis> prevHyp,
-             Word word,
-             IndexType prevIndex,
-             float pathScore)
-      : prevHyp_(prevHyp), prevIndex_(prevIndex), word_(word), pathScore_(pathScore) {}
-=======
-  Hypothesis() : prevHyp_(nullptr), prevIndex_(0), word_(0), cost_(0.0), xmlOptionCovered_(NULL) {}
-
-  Hypothesis(const Ptr<Hypothesis> prevHyp,
-             size_t word,
-             size_t prevIndex,
-             float cost)
-      : prevHyp_(prevHyp), prevIndex_(prevIndex), word_(word), cost_(cost) {
+  Hypothesis(const Ptr<Hypothesis> prevHyp, Word word, IndexType prevIndex, float pathScore)
+      : prevHyp_(prevHyp), prevIndex_(prevIndex), word_(word), pathScore_(pathScore) {
     xmlOptionCovered_ = prevHyp->GetXmlOptionCovered();
   }
 
-  Hypothesis( const data::XmlOptions *xmlOptions )
-      : prevHyp_(nullptr), prevIndex_(0), word_(0), cost_(0.0) {
+  // TODO: refactorize; what data::XmlOptions is for? do we need it?
+  Hypothesis(const data::XmlOptions* xmlOptions)
+      : prevHyp_(nullptr), prevIndex_(0), word_(0), pathScore_(0.0) {
     // create XmlOptionCovered objects
     xmlOptionCovered_ = new data::XmlOptionCoveredList;
     std::cerr << "Hypothesis xmlOptions " << xmlOptions << "\n";
-    for(size_t i=0; i<xmlOptions->size(); i++) {
+    for(size_t i = 0; i < xmlOptions->size(); i++) {
       std::cerr << "Hypothesis xmlOption " << (*xmlOptions)[i] << "\n";
       data::XmlOptionCovered covered((*xmlOptions)[i]);
-      xmlOptionCovered_->push_back( covered );
+      xmlOptionCovered_->push_back(covered);
     }
   }
->>>>>>> d1969d4b
 
   const Ptr<Hypothesis> GetPrevHyp() const { return prevHyp_; }
 
@@ -54,16 +40,17 @@
 
   std::vector<float>& GetScoreBreakdown() { return scoreBreakdown_; }
   std::vector<float>& GetAlignment() { return alignment_; }
+
   std::vector<data::XmlOptionCovered>* GetXmlOptionCovered() { return xmlOptionCovered_; }
 
   // how many Xml constraints already satisfied or started
   size_t GetXmlStatus() {
-    if (xmlOptionCovered_ == NULL) {
+    if(xmlOptionCovered_ == NULL) {
       return 0;
     }
     size_t status=0;
     for(data::XmlOptionCovered &covered : *xmlOptionCovered_) {
-      if (covered.GetCovered() || covered.GetStarted()) {
+      if(covered.GetCovered() || covered.GetStarted()) {
         status++;
       }
     }
@@ -72,7 +59,6 @@
 
   void SetAlignment(const std::vector<float>& align) { alignment_ = align; };
 
-<<<<<<< HEAD
   // helpers to trace back paths referenced from this hypothesis
   Words TracebackWords()
   {
@@ -97,25 +83,21 @@
       return align;
   }
 
+  void SetXml(data::XmlOptionCoveredList* xmlOptionCovered) {
+    xmlOptionCovered_ = xmlOptionCovered;
+  }
+
 private:
   const Ptr<Hypothesis> prevHyp_;
   const IndexType prevIndex_;
   const Word word_;
   const float pathScore_;
-=======
-  void SetXml( data::XmlOptionCoveredList *xmlOptionCovered ) {
-    xmlOptionCovered_ = xmlOptionCovered;
-  }
-private:
-  const Ptr<Hypothesis> prevHyp_;
-  const size_t prevIndex_;
-  const size_t word_;
-  const float cost_;
-  data::XmlOptionCoveredList *xmlOptionCovered_;
->>>>>>> d1969d4b
 
   std::vector<float> scoreBreakdown_;
   std::vector<float> alignment_;
+
+  // TODO: refactorize and do not use bare pointers
+  data::XmlOptionCoveredList *xmlOptionCovered_;
 };
 
 typedef std::vector<Ptr<Hypothesis>> Beam;                // Beam = vector of hypotheses
