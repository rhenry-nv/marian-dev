--- conflicted
+++ resolved
@@ -127,19 +127,6 @@
       };
 
       threadPool.enqueue(task, batchId++);
-
-<<<<<<< HEAD
-      // progress heartbeat for MS-internal Philly compute cluster
-      // otherwise this job may be killed prematurely if no log for 4 hrs
-      if (getenv("PHILLY_JOB_ID"))  // this environment variable exists when running on the cluster
-      {
-        auto progress = 0.f; //fake progress for now
-        fprintf(stdout, "PROGRESS: %.2f%%\n", progress);
-        fflush(stdout);
-      }
-
-=======
->>>>>>> b6d7c569
     }
   }
 };
