/* All or part of this file was contributed by Intel under license:
 *   Copyright (C) 2017-2018 Intel Corporation
 *   SPDX-License-Identifier: MIT
 */

 /* All or part of this file was contributed by NVIDIA under license:
 *   Copyright (C) 2020 NVIDIA Corporation
 *   SPDX-License-Identifier: MIT
 */

#include <iostream>

#include "common/definitions.h"
#include "translator/nth_element.h"
#include "3rd_party/topk.cuh"

#include <cuda.h>
#include "tensors/gpu/cuda_helpers.h"

namespace marian {
class NthElementGPU {
public:
  NthElementGPU() = delete;
  NthElementGPU(const NthElementGPU& copy) = delete;

  NthElementGPU(size_t maxBeamSize,
                size_t maxBatchSize,
                DeviceId deviceId)
      : deviceId_(deviceId),
        maxBeamSize_(maxBeamSize), maxBatchSize_(maxBatchSize) {
    // std::cerr << "NthElement::NthElement" << std::endl;

    cudaSetDevice(deviceId_.no);

    const int tempElts = maxBatchSize * maxBeamSize * maxBeamSize * MAX_BLOCKS_PER_BEAM;
    CUDA_CHECK(cudaMalloc((void**)&topk_tmp_id_buf, tempElts * sizeof(IndexType)));
    CUDA_CHECK(cudaMalloc((void**)&topk_tmp_val_buf, tempElts * sizeof(float)));
    CUDA_CHECK(cudaMalloc((void**)&tops, maxBatchSize * maxBeamSize * sizeof(TopK<IndexType, float>)));
    CUDA_CHECK(cudaHostAlloc((void**)&topsHost, maxBeamSize * maxBatchSize * sizeof(TopK<IndexType, float>), cudaHostAllocDefault));
  }

  ~NthElementGPU() {
    // No CUDA error checking as this is a destructor and we cannot do anything about errors anyway.
    cudaSetDevice(deviceId_.no);
    cudaFree(topk_tmp_id_buf);
    cudaFree(topk_tmp_val_buf);
    cudaFree(tops);
    cudaFreeHost(topsHost);
  }

private:
  template <typename T>
  void selectNBest(T* probs, 
                   const int batchSize,
                   const int beamsPerBatch,
                   const int beamWidth,
                   const int vocabSize) {
    cudaSetDevice(deviceId_.no);

    topK_kernelLauncher(probs, topk_tmp_id_buf, (T*)topk_tmp_val_buf, (TopK<IndexType, T>*)tops,
                        batchSize, beamsPerBatch, beamWidth, vocabSize, true, 0);    
  }

public:
  void getNBestList(Tensor scores,
                    size_t N,
                    std::vector<float>& outCosts,
                    std::vector<unsigned>& outKeys,
                    const bool isFirst) {
    cudaSetDevice(deviceId_.no);

    const auto vocabSize = scores->shape()[-1];
    const auto inputN    = scores->shape()[-2];
    const auto dimBatch  = scores->shape()[-4];

    ABORT_IF(inputN != (isFirst ? 1 : N), "Input tensor has wrong beam dim??"); // @TODO: Remove isFirst argument altogether
    ABORT_IF(vocabSize > MAX_VOCAB_SIZE, "GetNBestList(): actual vocab size {} exceeds MAX_VOCAB_SIZE of {}", vocabSize, MAX_VOCAB_SIZE);
    ABORT_IF(dimBatch > maxBatchSize_, "GetNBestList(): actual batch size {} exceeds initialization parameter {}", dimBatch, maxBatchSize_);
    ABORT_IF(std::max(N, (size_t)inputN) > maxBeamSize_, "GetNBestList(): actual beam size {} exceeds initialization parameter {}", N, maxBeamSize_);

    if(scores->type() == Type::float32) {
<<<<<<< HEAD
      selectNBest(scores->data<float>(), dimBatch, inputN, N, vocabSize);
      getPairs<float>(dimBatch * N, outKeys, outCosts);
#if COMPILE_FP16
    } else if(scores->type() == Type::float16) {
      selectNBest(scores->data<half>(), dimBatch, inputN, N, vocabSize);
      getPairs<half>(dimBatch * N, outKeys, outCosts);
=======
      float disabledPathScore = -std::numeric_limits<float>::infinity(); 
      selectNBest(scores->data<float>(), batchFirstElementIdxs, cumulativeBeamSizes, disabledPathScore);
#if COMPILE_FP16
    } else if(scores->type() == Type::float16) {
      float disabledPathScore = -std::numeric_limits<float>::infinity(); 
      selectNBest(scores->data<half>(), batchFirstElementIdxs, cumulativeBeamSizes, disabledPathScore);
>>>>>>> 304ba9c5
#endif
    } else {
      ABORT("getNBestList not implemented for type {}", scores->type());
    }
    
    ABORT_IF(outKeys.size() != dimBatch * N, "Expected {} but got {} values during topk", outKeys.size(), dimBatch * N);
  }

private:
  template<typename Intermediate>
  void getPairs(size_t numElts,
                std::vector<unsigned>& outKeys,
                std::vector<float>& outValues) {
    cudaSetDevice(deviceId_.no);
    TopK<IndexType, Intermediate>* topsHostCasted = (TopK<IndexType, Intermediate>*)topsHost;               

    CUDA_CHECK(cudaMemcpyAsync(topsHostCasted,
                               tops,
                               numElts * sizeof(TopK<IndexType, Intermediate>),
                               cudaMemcpyDeviceToHost,
                               /* stream_ */ 0));

    CUDA_CHECK(cudaStreamSynchronize(/* stream_ */ 0));

    for(size_t i = 0; i < numElts; ++i) {
      outKeys.push_back(topsHostCasted[i].p);
      outValues.push_back((float)topsHostCasted[i].u);
    }
  }

  DeviceId deviceId_;

  const int MAX_VOCAB_SIZE = 500000;
  size_t maxBeamSize_;
  size_t maxBatchSize_;

  IndexType* topk_tmp_id_buf; // [maxBatchSize * maxBeamSize, maxBeamSize * MAX_BLOCKS_PER_BEAM]
  float* topk_tmp_val_buf; // [maxBatchSize * maxBeamSize, maxBeamSize * MAX_BLOCKS_PER_BEAM]
  TopK<IndexType, float>* tops; // [maxBatchSize, maxBeamSize]
  TopK<IndexType, float>* topsHost; // [maxBatchSize, maxBeamSize]
};

// factory function
// Returns a lambda with the same signature as the getNBestList() function.
GetNBestListFn createGetNBestListGPUFn(size_t beamSize, size_t dimBatch, DeviceId deviceId) {
  auto nth = New<NthElementGPU>(beamSize, dimBatch, deviceId);
  return [nth](Tensor logProbs, size_t N, std::vector<float>& outCosts, std::vector<unsigned>& outKeys, const bool isFirst) {
    return nth->getNBestList(logProbs, N, outCosts, outKeys, isFirst);
  };
}

}  // namespace marian<|MERGE_RESOLUTION|>--- conflicted
+++ resolved
@@ -79,21 +79,12 @@
     ABORT_IF(std::max(N, (size_t)inputN) > maxBeamSize_, "GetNBestList(): actual beam size {} exceeds initialization parameter {}", N, maxBeamSize_);
 
     if(scores->type() == Type::float32) {
-<<<<<<< HEAD
-      selectNBest(scores->data<float>(), dimBatch, inputN, N, vocabSize);
-      getPairs<float>(dimBatch * N, outKeys, outCosts);
-#if COMPILE_FP16
-    } else if(scores->type() == Type::float16) {
-      selectNBest(scores->data<half>(), dimBatch, inputN, N, vocabSize);
-      getPairs<half>(dimBatch * N, outKeys, outCosts);
-=======
       float disabledPathScore = -std::numeric_limits<float>::infinity(); 
       selectNBest(scores->data<float>(), batchFirstElementIdxs, cumulativeBeamSizes, disabledPathScore);
 #if COMPILE_FP16
     } else if(scores->type() == Type::float16) {
       float disabledPathScore = -std::numeric_limits<float>::infinity(); 
       selectNBest(scores->data<half>(), batchFirstElementIdxs, cumulativeBeamSizes, disabledPathScore);
->>>>>>> 304ba9c5
 #endif
     } else {
       ABORT("getNBestList not implemented for type {}", scores->type());
