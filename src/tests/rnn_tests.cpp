--- conflicted
+++ resolved
@@ -117,11 +117,7 @@
       auto backward = type == "alternating" ? rnn::dir::alternating_backward
                                             : rnn::dir::backward;
 
-<<<<<<< HEAD
-      auto rnnFw = rnn::rnn()           //
-=======
       auto rnnFw = rnn::rnn()                //
->>>>>>> 14854031
           ("type", cellType)                 //
           ("direction", forward)             //
           ("dimInput", dimEmb)               //
@@ -143,21 +139,13 @@
         rnnFw.push_back(stacked);
       }
 
-<<<<<<< HEAD
-      auto rnnBw = rnn::rnn()            //
-          ("type", cellType)                  //
-          ("direction", backward)             //
-          ("dimInput", dimEmb)                //
-          ("dimState", dimRnn)                //
-          ("layer-normalization", layerNorm)  //
-=======
+
       auto rnnBw = rnn::rnn()                //
           ("type", cellType)                 //
           ("direction", backward)            //
           ("dimInput", dimEmb)               //
           ("dimState", dimRnn)               //
           ("layer-normalization", layerNorm) //
->>>>>>> 14854031
           ("skip", skip);
 
       for(int i = 1; i <= first; ++i) {
@@ -183,19 +171,11 @@
         // previous bidirectional RNN through multiple layers
 
         // construct RNN first
-<<<<<<< HEAD
-        auto rnnUni = rnn::rnn()           //
-            ("type", cellType)                  //
-            ("dimInput", 2 * dimRnn)            //
-            ("dimState", dimRnn)                //
-            ("layer-normalization", layerNorm)  //
-=======
         auto rnnUni = rnn::rnn()               //
             ("type", cellType)                 //
             ("dimInput", 2 * dimRnn)           //
             ("dimState", dimRnn)               //
             ("layer-normalization", layerNorm) //
->>>>>>> 14854031
             ("skip", skip);
 
         for(int i = first + 1; i <= second + first; ++i) {
