--- conflicted
+++ resolved
@@ -131,12 +131,8 @@
                 "${CMAKE_BINARY_DIR}/marian-scorer"
                 "${CMAKE_BINARY_DIR}/marian-vocab"
                 "${CMAKE_BINARY_DIR}/marian-conv"
-<<<<<<< HEAD
                 "${CMAKE_BINARY_DIR}/marian-self-adapt"
-    DEPENDS marian_train marian_decoder marian_scorer marian_vocab marian_mmap)
-=======
     DEPENDS marian_train marian_decoder marian_scorer marian_vocab marian_conv)
->>>>>>> 78c6c772
   add_custom_target(marian_zip DEPENDS "${CMAKE_BINARY_DIR}/marian.zip")
 
   add_custom_command(
@@ -147,12 +143,8 @@
                 "marian-scorer"
                 "marian-vocab"
                 "marian-conv"
-<<<<<<< HEAD
                 "marian-self-adapt"
-    DEPENDS marian_train marian_decoder marian_scorer marian_vocab marian_mmap)
-=======
     DEPENDS marian_train marian_decoder marian_scorer marian_vocab marian_conv)
->>>>>>> 78c6c772
   add_custom_target(marian_tgz DEPENDS "${CMAKE_BINARY_DIR}/marian.tgz")
 
   add_custom_target(philly DEPENDS marian_tgz marian_zip)
