/* Part of this file was contributed by NVIDIA under license:
 *   Copyright (C) 2020 NVIDIA Corporation
 *   SPDX-License-Identifier: MIT
 */

#include "graph/node_initializers.h"
#include <algorithm>
#include "marian.h"

#include "layers/generic.h"
#include "layers/constructors.h"
#include "layers/loss.h"
#include "data/factored_vocab.h"
#include "rnn/types.h"     // for State::select()
#include "models/states.h" // for EncoderState
#include "layers/lsh.h"

namespace marian {
  Logits::Logits(Expr logits) : Logits(New<RationalLoss>(logits, nullptr)) {} // single-output constructor from Expr only (RationalLoss has no count)

  Ptr<ExpressionGraph> Logits::graph() const {
    ABORT_IF(logits_.empty(), "Empty logits object??");
    return logits_.front()->loss()->graph();
  }

  // This function assumes that the object holds one or more factor logits.
  // It applies the supplied loss function to each, and then returns the aggregate loss over all factors.
  Expr Logits::applyLossFunction(const Words& labels, const std::function<Expr(Expr/*logits*/, Expr/*indices*/)>& lossFn) const {
    LOG_ONCE(info, "[logits] Applying loss function for {} factor(s)", logits_.size());
    ABORT_IF(empty(), "Attempted to read out logits on empty Logits object");

    auto firstLogits = logits_.front()->loss();
    ABORT_IF(labels.size() * firstLogits->shape()[-1] != firstLogits->shape().elements(),
             "Labels not matching logits shape ({} != {}, {})??",
             labels.size() * firstLogits->shape()[-1],
             firstLogits->shape().elements(),
             firstLogits->shape());

    // base case (no factors)
    if (!factoredVocab_) {
      ABORT_IF(logits_.size() != 1, "Factors without factor mappings??");
      return lossFn(firstLogits, indices(toWordIndexVector(labels)));
    }

    auto numGroups = factoredVocab_->getNumGroups();

    // split labels into individual factor labels
    auto allMaskedFactoredLabels = factorizeWords(labels); // [numGroups][labels.size()] = [numGroups][B... flattened]

    //Expr indices = this->indices(toWordIndexVector(labels));
    // accumulate all CEs for all words that have the factor
    // Memory-wise, this is cheap, all temp objects below are batches of scalars or lookup vectors.
    Expr loss;
    for (size_t g = 0; g < numGroups; g++) {
      if (!logits_[g])
        continue; // empty factor  --@TODO: use an array of indices of non-empty logits_[]
      const auto& maskedFactoredLabels = allMaskedFactoredLabels[g]; // array of (word index, mask)
      auto factorIndices = indices (maskedFactoredLabels.indices); // [B... flattened] factor-label indices, or 0 if factor does not apply
      auto factorMask    = constant(maskedFactoredLabels.masks);   // [B... flattened] loss values get multiplied with 0 for labels that don't have this factor
      auto factorLogits  = logits_[g];                             // [B... * Ug] label-wise loss values (not aggregated yet)
      // For each location in [B...] select [indices[B...]]. If not using factor, select [0] and mask it out next.
      auto factorLoss = lossFn(factorLogits->loss(), factorIndices); // [B... x 1]
      factorLoss = factorLoss * reshape(factorMask, factorLoss->shape()); // mask out factor for words that do not have that factor
      loss = loss ? (loss + factorLoss) : factorLoss; // [B... x 1]
    }
    return loss;
  }

  // This function assumes this object holds a single factor that represents a rational loss (with count).
  //Ptr<RationalLoss> Logits::getRationalLoss() const {
  //  ABORT_IF(logits_.size() != 1 || factoredVocab_, "getRationalLoss() cannot be used on multi-factor outputs");
  //  ABORT_IF(!logits_.front()->count(), "getRationalLoss() used on rational loss without count");
  //  return logits_.front();
  //}

  std::vector<Expr> Logits::getSecondaryFactorLogits(std::vector<size_t> factorGroups, 
                                                     const std::vector<IndexType>& hypIndices, 
                                                     size_t batchSize, size_t beamSize,
                                                     const std::vector<Expr>& expandedPathScores, 
                                                     float scorerWeight) const {
    const size_t totalElts = batchSize * beamSize;
    std::vector<Expr> updatedPathScores(factorGroups.size());
    auto indices = graph()->indices(hypIndices);

    for(int fgIndex = 0; fgIndex < (int)factorGroups.size(); ++fgIndex) {
      size_t factorGroup = factorGroups[fgIndex];
      ABORT_IF(factorGroup == 0, "Lemmas not supported");

      // Find and subtract max from factor scores
      auto sel = logits_[factorGroup]->loss(); // [localBeamSize, 1, dimBatch, dimFactorVocab]
      sel = sel - max(sel, -1);
      
      // Obtain slice for indices
      int start = (int)totalElts * fgIndex;
      int end = (int)totalElts * (fgIndex + 1);
      Slice fgSlice(start, end, 1);
      Expr fgIndices = slice(indices, 0, fgSlice);

      // Select relevant scores
      Expr logProbs = rnn::State::select(sel, fgIndices, (int)beamSize, /*isBatchMajor=*/false);
      updatedPathScores[fgIndex] = expandedPathScores[fgIndex] + scorerWeight * logProbs;
    }

    return updatedPathScores;
  }

  // get logits for one factor group
  // For groupIndex == 0, the function also requires the shortlist if there is one.
  Expr Logits::getFactoredLogits(size_t groupIndex, Ptr<data::Shortlist> shortlist /*= nullptr*/, const std::vector<IndexType>& hypIndices /*= {}*/, size_t beamSize /*= 0*/) const {
    ABORT_IF(empty(), "Attempted to read out logits on empty Logits object");
    auto sel = logits_[groupIndex]->loss(); // [localBeamSize, 1, dimBatch, dimFactorVocab]

    // normalize for decoding:
    //  - all secondary factors: subtract their max
    //  - lemma: add all maxes of applicable factors
    if (groupIndex > 0) {
      sel = sel - max(sel, -1);
    } else {
      auto numGroups = getNumFactorGroups();
<<<<<<< HEAD
      if(numGroups > 1 && graph()->isInference() && graph()->getBackend()->getDeviceId().type == DeviceType::gpu) {
        Expr shortlistIndices = shortlist? constant(shortlist->indices()) : nullptr;
        Expr lemmaHasFactorGroupTensor = getLemmaHasFactorGroupTensor();
        std::vector<Expr> groupLosses(logits_.size());
        std::transform(logits_.begin(), logits_.end(), groupLosses.begin(), [](const Ptr<RationalLoss>& loss) -> Expr {return loss->loss();});

        sel = addFactorMaxes(lemmaHasFactorGroupTensor, groupLosses, 
                             shortlistIndices, factoredVocab_->getGroupRange(0).first);
      } else {
        for (size_t g = 1; g < numGroups; g++) {
          auto factorMaxima = max(logits_[g]->loss(), -1);
          Expr factorMasks = constant(getFactorMasks(g, shortlist ? shortlist->indices() : std::vector<WordIndex>()));
          sel = sel + factorMaxima * factorMasks; // those lemmas that don't have a factor get multiplied with 0
        }
=======
      for (size_t g = 1; g < numGroups; g++) {
        auto factorMaxima = max(logits_[g]->loss(), -1);
        std::vector<float> factorMasksVec = getFactorMasks(g, shortlist ? shortlist->indices() : std::vector<WordIndex>());
        auto factorMasks = graph()->constant(Shape{(int)factorMasksVec.size()}, inits::fromVector(factorMasksVec)); 
        sel = sel + factorMaxima * factorMasks; // those lemmas that don't have a factor get multiplied with 0
>>>>>>> 304ba9c5
      }
    }
    

    // if selIdx are given, then we must reshuffle accordingly
    if (!hypIndices.empty()) { // use the same function that shuffles decoder state
      auto indices = graph()->indices(hypIndices);
      sel = rnn::State::select(sel, indices, (int)beamSize, /*isBatchMajor=*/false);
    }
    return sel;
  }

  // used for breakDown() only
  // Index is flattened
  Tensor Logits::getFactoredLogitsTensor(size_t groupIndex) const {
    ABORT_IF(empty(), "Attempted to read out logits on empty Logits object");
    return logits_[groupIndex]->loss()->val();
  }

  // This function assumes that the object holds one or more factor logits, which are summed up
  // into output-vocab logits according to the factored model (with correct normalization of factors).
  // This is infeasible for realistic factor sets, and therefore only implemented for 1 factor.
  // @TODO: remove altogether
  Expr Logits::getLogits() const {
    ABORT_IF(empty(), "Attempted to read out logits on empty Logits object");
    if (!factoredVocab_) {
      ABORT_IF(logits_.size() != 1, "Factors without factor mappings??");
      return getFactoredLogits(0);
    }

#ifdef FACTOR_FULL_EXPANSION
    // compute normalized factor log probs
    std::vector<Expr> logProbs(logits_.size());
    for (size_t g = 0; g < logits_.size(); g++)
      logProbs[g] = logsoftmax(logits_[g]->loss());
    auto y = concatenate(logProbs, /*axis=*/ -1);

    // sum up the unit logits across factors for each target word
    auto graph = y->graph();
    auto factorMatrix = factoredVocab_->getGlobalFactorMatrix(); // [V x U]
    y = dot_csr(
        y,  // [B x U]
        factorMatrix.shape,
        graph->constant({(int)factorMatrix.weights.size()}, inits::fromVector(factorMatrix.weights), Type::float32),
        graph->constant({(int)factorMatrix.indices.size()}, inits::fromVector(factorMatrix.indices), Type::uint32),
        graph->constant({(int)factorMatrix.offsets.size()}, inits::fromVector(factorMatrix.offsets), Type::uint32),
        /*transB=*/ true); // -> [B x V]

    // mask out gaps
    auto gapLogMask = factoredVocab_->getGapLogMask(); // [V]
    y = y + graph->constant({ (int)gapLogMask.size() }, inits::fromVector(gapLogMask), Type::float32);

    return y;
#else
    ABORT("getLogits() no longer supported for actual factored vocab"); // because it is infeasible
#endif
  }

  void Logits::MaskedFactorIndices::push_back(size_t factorIndex) {
    bool isValid = FactoredVocab::isFactorValid(factorIndex);
    indices.push_back(isValid ? (WordIndex)factorIndex : 0);
    masks.push_back((float)isValid);
  }

  std::vector<Logits::MaskedFactorIndices> Logits::factorizeWords(const Words& words) const { // [numGroups][words.size()] -> breaks encoded Word into individual factor indices
    if (!factoredVocab_) {
      ABORT_IF(logits_.size() != 1, "Factors without factor mappings??");
      return {MaskedFactorIndices(words)};
    }
    auto numGroups = factoredVocab_->getNumGroups();
    std::vector<MaskedFactorIndices> res(numGroups);
    for (size_t g = 0; g < numGroups; g++) {
      auto& resg = res[g];
      resg.reserve(words.size());
      for (const auto& word : words)
        resg.push_back(factoredVocab_->getFactor(word, g));
    }
    return res;
  }

  //// use first factor of each word to determine whether it has a specific factor
  //std::vector<float> Logits::getFactorMasks(const Words& words, size_t factorGroup) const { // 1.0 for words that do have this factor; else 0
  //  std::vector<float> res;
  //  res.reserve(words.size());
  //  for (const auto& word : words) {
  //    auto lemma = factoredVocab_->getFactor(word, 0);
  //    res.push_back((float)factoredVocab_->lemmaHasFactorGroup(lemma, factorGroup));
  //  }
  //  return res;
  //}

  // return a vector of 1 or 0 indicating for each lemma whether it has a specific factor
  // If 'indices' is given, then return the masks for the indices; otherwise for all lemmas
  std::vector<float> Logits::getFactorMasks(size_t factorGroup, const std::vector<WordIndex>& indices) const { // [lemmaIndex] -> 1.0 for words that do have this factor; else 0
    size_t n = indices.empty() ? (factoredVocab_->getGroupRange(0).second - factoredVocab_->getGroupRange(0).first) : indices.size();
    std::vector<float> res;
    res.reserve(n);
    // @TODO: we should rearrange lemmaHasFactorGroup as vector[groups[i] of float; then move this into FactoredVocab
    for (size_t i = 0; i < n; i++) {
      auto lemma = indices.empty() ? i : (indices[i] - factoredVocab_->getGroupRange(0).first);
      res.push_back((float)factoredVocab_->lemmaHasFactorGroup(lemma, factorGroup));
    }
    return res;
  }

  Expr Logits::getLemmaHasFactorGroupTensor() const {
    auto g = graph();
    const std::string name = "lemmaHasFactorGroup";
    auto lemmaHasFactorGroupTensor = g->findByName(name);

    if(!lemmaHasFactorGroupTensor) {
      // We want to make this a graph param so the GPU can use this to implement lemmaHasFactorGroup to avoid unneeded memcpys.
      const auto lemmaHasFactorGroup = factoredVocab_->getLemmaHasFactorGroupVector();
      int dimLemma = (int)lemmaHasFactorGroup.size();
      int dimFactorGroup = (int)lemmaHasFactorGroup[0].size();

      for(const auto&  lemma : lemmaHasFactorGroup) {
        // Paranoid check - Instead of aborting I think we can pad here and copy the array
        ABORT_IF(lemma.size() != dimFactorGroup, "All groups must be the same size");
      }

      auto initFunc = [lemmaHasFactorGroup, dimLemma, dimFactorGroup] (Tensor t) {
        std::vector<int8_t> flattened(dimLemma * dimFactorGroup);
        int row = 0;
        for(const auto& v : lemmaHasFactorGroup) {
          int offset = row * dimFactorGroup;
          for(int i = 0; i < v.size(); ++i) {
            flattened[offset + i] = static_cast<int8_t>(v[i]);
          }
          ++row;
        }
        t->set(flattened);
      };

      lemmaHasFactorGroupTensor = graph()->constant({dimLemma, dimFactorGroup}, inits::fromLambda(initFunc), Type::int8);
      lemmaHasFactorGroupTensor->setMemoize(true);
      g->rememberByName(name, lemmaHasFactorGroupTensor);
    }
    ABORT_IF(!lemmaHasFactorGroupTensor, "Lemma has factor group tensor undefined?");
    return lemmaHasFactorGroupTensor;
  }

  Logits Logits::applyUnaryFunction(const std::function<Expr(Expr)>& f) const { // clone this but apply f to all loss values
    std::vector<Ptr<RationalLoss>> newLogits;
    for (const auto& l : logits_)
      newLogits.emplace_back(New<RationalLoss>(f(l->loss()), l->count()));
    return Logits(std::move(newLogits), factoredVocab_);
  }

  Logits Logits::applyUnaryFunctions(const std::function<Expr(Expr)>& f1, const std::function<Expr(Expr)>& fother) const {
      std::vector<Ptr<RationalLoss>> newLogits;
      bool first = true;
      for (const auto& l : logits_) {
        newLogits.emplace_back(New<RationalLoss>((first?f1:fother)(l->loss()), l->count())); // f1 for first, fother for all others
        first = false;
      }
      return Logits(std::move(newLogits), factoredVocab_);
  }

  // @TODO: code dup with above; we can merge it into applyToRationalLoss()
  Logits Logits::withCounts(const Expr& count) const { // create new Logits with 'count' implanted into all logits_
    std::vector<Ptr<RationalLoss>> newLogits;
    for (const auto& l : logits_)
      newLogits.emplace_back(New<RationalLoss>(l->loss(), count));
    return Logits(std::move(newLogits), factoredVocab_);
  }

  namespace mlp {
    /*private*/ void Output::lazyConstruct(int inputDim) {
      // We must construct lazily since we won't know tying nor input dim in constructor.
      if (Wt_)
        return;

      // this option is only set in the decoder
      if(!lsh_ && options_->hasAndNotEmpty("output-approx-knn")) {
        auto k     = opt<std::vector<int>>("output-approx-knn")[0];
        auto nbits = opt<std::vector<int>>("output-approx-knn")[1];
        lsh_ = New<LSH>(k, nbits);
      }

      auto name = options_->get<std::string>("prefix");
      auto numOutputClasses = options_->get<int>("dim");

      factoredVocab_ = FactoredVocab::tryCreateAndLoad(options_->get<std::string>("vocab", ""));
      if (factoredVocab_) {
        numOutputClasses = (int)factoredVocab_->factorVocabSize();
        LOG_ONCE(info, "[embedding] Factored outputs enabled");
      }

      if(tiedParam_) {
        Wt_ = tiedParam_;
      } else {
        if (graph_->get(name + "_W")) { // support of legacy models that did not transpose
          Wt_ = graph_->param(name + "_W", {inputDim, numOutputClasses}, inits::glorotUniform(true, false));
          isLegacyUntransposedW = true;
        }
        else // this is the regular case:
          Wt_ = graph_->param(name + "_Wt", {numOutputClasses, inputDim}, inits::glorotUniform(false, true));
      }

      if(hasBias_)
        b_ = graph_->param(name + "_b", {1, numOutputClasses}, inits::zeros());

      /*const*/ int lemmaDimEmb = options_->get<int>("lemma-dim-emb", 0);
      ABORT_IF(lemmaDimEmb && !factoredVocab_, "--lemma-dim-emb requires a factored vocabulary");
      if (lemmaDimEmb > 0) { // > 0 means to embed the (expected) word with a different embedding matrix
#define HARDMAX_HACK
#ifdef HARDMAX_HACK
        lemmaDimEmb = lemmaDimEmb & 0xfffffffe; // hack to select hard-max: use an odd number
#endif
        auto range = factoredVocab_->getGroupRange(0);
        auto lemmaVocabDim = (int)(range.second - range.first);
        auto initFunc = inits::glorotUniform(/*fanIn=*/true, /*fanOut=*/false); // -> embedding vectors have roughly unit length
        lemmaEt_ = graph_->param(name + "_lemmaEt", {lemmaDimEmb, lemmaVocabDim}, initFunc); // [L x U] L=lemmaDimEmb; transposed for speed
      }
    }

    Logits Output::applyAsLogits(Expr input) /*override final*/ {
      lazyConstruct(input->shape()[-1]);

      auto affineOrDot = [](Expr x, Expr W, Expr b, bool transA, bool transB) {
        if(b)
          return affine(x, W, b, transA, transB);
        else
          return dot(x, W, transA, transB);
      };

      auto affineOrLSH = [this, affineOrDot](Expr x, Expr W, Expr b, bool transA, bool transB) {
        if(lsh_) {
          ABORT_IF( transA, "Transposed query not supported for LSH");
          ABORT_IF(!transB, "Untransposed indexed matrix not supported for LSH");
          return lsh_->apply(x, W, b); // knows how to deal with undefined bias
        } else {
          return affineOrDot(x, W, b, transA, transB);
        }
      };

      if (shortlist_ && !cachedShortWt_) { // shortlisted versions of parameters are cached within one batch, then clear()ed
        cachedShortWt_  = index_select(Wt_, isLegacyUntransposedW ? -1 : 0, shortlist_->indices());
        if(hasBias_)
          cachedShortb_ = index_select(b_ ,                             -1, shortlist_->indices());
      }

      if (factoredVocab_) {
        auto graph = input->graph();

        // project each factor separately
        auto numGroups = factoredVocab_->getNumGroups();
        std::vector<Ptr<RationalLoss>> allLogits(numGroups, nullptr); // (note: null entries for absent factors)
        Expr input1 = input; // [B... x D]
        Expr Plemma = nullptr;     // used for lemmaDimEmb=-1
        Expr inputLemma = nullptr; // used for lemmaDimEmb=-2, -3
        for (size_t g = 0; g < numGroups; g++) {
          auto range = factoredVocab_->getGroupRange(g);
          if (g > 0 && range.first == range.second) // empty entry
            continue;
          ABORT_IF(g > 0 && range.first != factoredVocab_->getGroupRange(g-1).second, "Factor groups must be consecutive (group {} vs predecessor)", g);
          // slice this group's section out of W_
          Expr factorWt, factorB;
          if (g == 0 && shortlist_) {
            factorWt = cachedShortWt_;
            factorB  = cachedShortb_;
          }
          else {
            factorWt  = slice(Wt_, isLegacyUntransposedW ? -1 : 0, Slice((int)range.first, (int)range.second));
            if(hasBias_)
              factorB = slice(b_,                              -1, Slice((int)range.first, (int)range.second));
          }
          /*const*/ int lemmaDimEmb = options_->get<int>("lemma-dim-emb", 0);
          if ((lemmaDimEmb == -2 || lemmaDimEmb == -3) && g > 0) { // -2/-3 means a gated transformer-like structure (-3 = hard-max)
            LOG_ONCE(info, "[embedding] using lemma conditioning with gate");
            // this mimics one transformer layer
            //  - attention over two inputs:
            //     - e = current lemma. We use the original embedding vector; specifically, expectation over all lemmas.
            //     - input = hidden state FF(h_enc+h_dec)
            //  - dot-prod attention to allow both sides to influence (unlike our recurrent self-attention)
            //  - multi-head to allow for multiple conditions to be modeled
            //  - add & norm, for gradient flow and scaling
            //  - FF layer   --this is expensive; it is per-factor
            // multi-head attention
            int inputDim = input->shape()[-1];
            int heads = 8;
            auto name = options_->get<std::string>("prefix") + "_factor" + std::to_string(g);
            auto Wq = graph_->param(name + "_Wq", { inputDim,  inputDim }, inits::glorotUniform());
            auto Wk = graph_->param(name + "_Wk", { inputDim,  inputDim }, inits::glorotUniform());
            auto Wv = graph_->param(name + "_Wv", { inputDim,  inputDim }, inits::glorotUniform());
            auto toMultiHead = [&](Expr x, int heads) {
              const auto& shape = x->shape();
              int inputDim = shape[-1];
              int otherDim = shape.elements() / inputDim;
              ABORT_IF(inputDim / heads * heads != inputDim, "inputDim ({}) must be multiple of number of heads ({})", inputDim, heads);
              return reshape(x, { otherDim, heads, 1, inputDim / heads });
            };
            input1 = inputLemma;
            auto qm  = toMultiHead(dot(input1,         Wq), heads); // [B... x H x D/H] projected query
            auto kdm = toMultiHead(dot(input1 - input, Wk), heads); // [B... x H x D/H] the two data vectors projected as keys. Use diff and sigmoid, instead of softmax.
            auto vem = toMultiHead(dot(input1,         Wv), heads); // [B... x H x D/H] one of the two data vectors projected as values
            auto vim = toMultiHead(dot(         input, Wv), heads); // [B... x H x D/H] the other
            auto zm = bdot(qm, kdm, false, true);              // [B... x H x 1]
            auto sm = sigmoid(zm);                // [B... x H x 1]
            auto rm = sm * (vem - vim) + vim;     // [B... x H x D/H]
            auto r = reshape(rm, input->shape()); // [B... x D]
            // add & norm
            input1 = r + input1;
            input1 = layerNorm(input1, name + "_att");
            // FF layer
            auto ffnDropProb = 0.1f;    // @TODO: get as a parameter
            auto ffnDim = inputDim * 2; // @TODO: get as a parameter
            auto f = denseInline(input1, name + "_ffn", /*suffix=*/"1", ffnDim, (ActivationFunction*)relu, ffnDropProb);
            f      = denseInline(f,      name + "_ffn", /*suffix=*/"2", inputDim);
            // add & norm
            input1 = f + input1;
            input1 = layerNorm(input1, name + "_ffn");
          }
          // @TODO: b_ should be a vector, not a matrix; but shotlists use cols() in, which requires a matrix
          Expr factorLogits;
          if(g == 0)
            factorLogits = affineOrLSH(input1, factorWt, factorB, false, /*transB=*/isLegacyUntransposedW ? false : true); // [B... x U] factor logits
          else
            factorLogits = affineOrDot(input1, factorWt, factorB, false, /*transB=*/isLegacyUntransposedW ? false : true); // [B... x U] factor logits
          
          // optionally add lemma-dependent bias
          if (Plemma) { // [B... x U0]
            int lemmaVocabDim = Plemma->shape()[-1];
            int factorVocabDim = factorLogits->shape()[-1];
            auto name = options_->get<std::string>("prefix");
            Expr lemmaBt = graph_->param(name + "_lemmaBt_" + std::to_string(g), {factorVocabDim, lemmaVocabDim}, inits::zeros()); // [U x U0] U0=#lemmas one bias per class per lemma
            auto b = dot(Plemma, lemmaBt, false, true); // [B... x U]
            factorLogits = factorLogits + b;
          }
          allLogits[g] = New<RationalLoss>(factorLogits, nullptr);
          // optionally add a soft embedding of lemma back to create some lemma dependency
          // @TODO: if this works, move it into lazyConstruct
          if (lemmaDimEmb == -2 && g == 0) { // -2 means a gated transformer-like structure
            LOG_ONCE(info, "[embedding] using lemma conditioning with gate, soft-max version");
            // get expected lemma embedding vector
            auto factorLogSoftmax = logsoftmax(factorLogits); // [B... x U] note: with shortlist, this is not the full lemma set
            auto factorSoftmax = exp(factorLogSoftmax);
            inputLemma = dot(factorSoftmax, factorWt, false, /*transB=*/isLegacyUntransposedW ? true : false); // [B... x D]
          }
          else if (lemmaDimEmb == -3 && g == 0) { // same as -2 except with hard max
            LOG_ONCE(info, "[embedding] using lemma conditioning with gate, hard-max version");
            // get max-lemma embedding vector
            auto maxVal = max(factorLogits, -1); // [B... x U] note: with shortlist, this is not the full lemma set
            auto factorHardmax = eq(factorLogits, maxVal);
            inputLemma = dot(factorHardmax, factorWt, false, /*transB=*/isLegacyUntransposedW ? true : false); // [B... x D]
          }
          else if (lemmaDimEmb == -1 && g == 0) { // -1 means learn a lemma-dependent bias
            ABORT_IF(shortlist_, "Lemma-dependent bias with short list is not yet implemented");
            LOG_ONCE(info, "[embedding] using lemma-dependent bias");
            auto factorLogSoftmax = logsoftmax(factorLogits); // (we do that again later, CSE will kick in)
            auto z = /*stopGradient*/(factorLogSoftmax);
            Plemma = exp(z); // [B... x U]
          }
          else if (lemmaDimEmb > 0 && g == 0) { // > 0 means learn a re-embedding matrix
            LOG_ONCE(info, "[embedding] enabled re-embedding of lemma, at dim {}", lemmaDimEmb);
            // compute softmax. We compute logsoftmax() separately because this way, computation will be reused later via CSE
            auto factorLogSoftmax = logsoftmax(factorLogits);
            auto factorSoftmax = exp(factorLogSoftmax);
#ifdef HARDMAX_HACK
            bool hardmax = (lemmaDimEmb & 1) != 0; // odd value triggers hardmax for now (for quick experimentation)
            if (hardmax) {
              lemmaDimEmb = lemmaDimEmb & 0xfffffffe;
              LOG_ONCE(info, "[embedding] HARDMAX_HACK enabled. Actual dim is {}", lemmaDimEmb);
              auto maxVal = max(factorSoftmax, -1);
              factorSoftmax = eq(factorSoftmax, maxVal);
            }
#endif
            // re-embedding lookup, soft-indexed by softmax
            if (shortlist_ && !cachedShortLemmaEt_) // short-listed version of re-embedding matrix
              cachedShortLemmaEt_ = index_select(lemmaEt_, -1, shortlist_->indices());
            auto e = dot(factorSoftmax, cachedShortLemmaEt_ ? cachedShortLemmaEt_ : lemmaEt_, false, true); // [B... x L]
            // project it back to regular hidden dim
            int inputDim = input1->shape()[-1];
            auto name = options_->get<std::string>("prefix");
            // note: if the lemmaEt[:,w] have unit length (var = 1/L), then lemmaWt @ lemmaEt is also length 1
            Expr lemmaWt = inputDim == lemmaDimEmb ? nullptr : graph_->param(name + "_lemmaWt", { inputDim,  lemmaDimEmb }, inits::glorotUniform()); // [D x L] D=hidden-vector dimension
            auto f = lemmaWt ? dot(e, lemmaWt, false, true) : e; // [B... x D]
            // augment the original hidden vector with this additional information
            input1 = input1 + f;
          }
        }
        return Logits(std::move(allLogits), factoredVocab_);
      } else if (shortlist_) {
        return Logits(affineOrLSH(input, cachedShortWt_, cachedShortb_, false, /*transB=*/isLegacyUntransposedW ? false : true));
      } else {
        return Logits(affineOrLSH(input, Wt_, b_, false, /*transB=*/isLegacyUntransposedW ? false : true));
      }
    }
  }

  Embedding::Embedding(Ptr<ExpressionGraph> graph, Ptr<Options> options) 
    : LayerBase(graph, options), inference_(opt<bool>("inference")) {
    std::string name = opt<std::string>("prefix");
    int dimVoc = opt<int>("dimVocab");
    int dimEmb = opt<int>("dimEmb");

    bool fixed = opt<bool>("fixed", false);

    factoredVocab_ = FactoredVocab::tryCreateAndLoad(options_->get<std::string>("vocab", ""));
    if (factoredVocab_) {
      dimVoc = (int)factoredVocab_->factorVocabSize();
      LOG_ONCE(info, "[embedding] Factored embeddings enabled");
    }

    // Embedding layer initialization should depend only on embedding size, hence fanIn=false
    auto initFunc = inits::glorotUniform(/*fanIn=*/false, /*fanOut=*/true); // -> embedding vectors have roughly unit length

    if (options_->has("embFile")) {
      std::string file = opt<std::string>("embFile");
      if (!file.empty()) {
        bool norm = opt<bool>("normalization", false);
        initFunc = inits::fromWord2vec(file, dimVoc, dimEmb, norm);
      }
    }

    E_ = graph_->param(name, {dimVoc, dimEmb}, initFunc, fixed);
  }

  // helper to embed a sequence of words (given as indices) via factored embeddings
  /*private*/ Expr Embedding::multiRows(const Words& data, float dropProb) const
  {
    auto graph = E_->graph();
    auto factoredData = factoredVocab_->csr_rows(data);
    // multi-hot factor vectors are represented as a sparse CSR matrix
    // [row index = word position index] -> set of factor indices for word at this position
    ABORT_IF(factoredData.shape != Shape({(int)factoredData.offsets.size()-1/*=rows of CSR*/, E_->shape()[0]}), "shape mismatch??");
    // the CSR matrix is passed in pieces
    auto weights = graph->constant({ (int)factoredData.weights.size() }, inits::fromVector(factoredData.weights), Type::float32);
    if(E_->value_type() == Type::float16) weights = cast(weights, Type::float16);
    auto indices = graph->constant({ (int)factoredData.indices.size() }, inits::fromVector(factoredData.indices), Type::uint32);
    auto offsets = graph->constant({ (int)factoredData.offsets.size() }, inits::fromVector(factoredData.offsets), Type::uint32);
    // apply dropout
    // We apply it to the weights, i.e. factors get dropped out separately, but always as entire vectors.
    weights = dropout(weights, dropProb);
    // perform the product
    return csr_dot(factoredData.shape, weights, indices, offsets, E_);
  }

  std::tuple<Expr/*embeddings*/, Expr/*mask*/> Embedding::apply(Ptr<data::SubBatch> subBatch) const /*override final*/ {
    auto graph = E_->graph();
    int dimBatch = (int)subBatch->batchSize();
    int dimEmb = E_->shape()[-1];
    int dimWidth = (int)subBatch->batchWidth();

    // factored embeddings:
    //  - regular:
    //     - y = x @ E    x:[B x 1ofV] ; E:[V x D] ; y:[B x D]
    //  - factored:
    //     - u = x @ M    one-hot to U-dimensional multi-hot (all factors in one concatenated space)
    //        - each row of M contains the set of factors for one word => we want a CSR matrix
    //     - y = (x @ M) @ E   (x:[B x 1ofV] ; M:[V x U]) ; E:[U x D] ; y:[B x D]
    //  - first compute x @ M on the CPU
    //     - (Uvalues, Uindices, Uoffsets) = csr_rows(Mvalues, Mindices, Moffsets, subBatch->data()):
    //        - shape (U, specifically) not actually needed here
    //     - foreach input x[i]
    //        - locate row M[i,*]
    //        - copy through its index values (std::vector<push_back>)
    //     - create a matching ones vector (we can keep growing)
    //     - convert to GPU-side CSR matrix. CSR matrix now has #rows equal to len(x)
    //     - CSR matrix product with E
    //     - csr_dot(Uvalues, Uindices, Uoffsets, E_, transposeU)
    //        - double-check if all dimensions are specified. Probably not for transpose (which would be like csc_dot()).
    //  - weighting:
    //     - core factors' gradients are sums over all words that use the factors;
    //        - core factors' embeddings move very fast
    //        - words will need to make up for the move; rare words cannot
    //     - so, we multiply each factor with 1/refCount
    //        - core factors get weighed down a lot
    //        - no impact on gradients, as Adam makes up for it; embeddings still move fast just as before
    //        - but forward pass weighs them down, so that all factors are in a similar numeric range
    //        - if it is required to be in a different range, the embeddings can still learn that, but more slowly

    auto batchEmbeddings = apply(subBatch->data(), {dimWidth, dimBatch, dimEmb});
#if 1
    auto batchMask = graph->constant({dimWidth, dimBatch, 1},
                                     inits::fromVector(subBatch->mask()));
#else // @TODO: this is dead code now, get rid of it
    // experimental: hide inline-fix source tokens from cross attention
    auto batchMask = graph->constant({dimWidth, dimBatch, 1},
                                     inits::fromVector(subBatch->crossMaskWithInlineFixSourceSuppressed()));
#endif
    // give the graph inputs readable names for debugging and ONNX
    batchMask->set_name("data_" + std::to_string(/*batchIndex_=*/0) + "_mask");

    return std::make_tuple(batchEmbeddings, batchMask);
  }

  Expr Embedding::apply(const Words& words, const Shape& shape) const /*override final*/ {
    if (factoredVocab_) {
      Expr selectedEmbs = multiRows(words, options_->get<float>("dropout", 0.0f));        // [(B*W) x E]
      selectedEmbs = reshape(selectedEmbs, shape); // [W, B, E]
      //selectedEmbs = dropout(selectedEmbs, options_->get<float>("dropout", 0.0f), { selectedEmbs->shape()[-3], 1, 1 }); // @TODO: replace with factor dropout
      return selectedEmbs;
    }
    else
      return applyIndices(toWordIndexVector(words), shape);
  }

  Expr Embedding::applyIndices(const std::vector<WordIndex>& embIdx, const Shape& shape) const /*override final*/ {
    ABORT_IF(factoredVocab_, "Embedding: applyIndices must not be used with a factored vocabulary");
    auto embIdxExpr = E_->graph()->indices(embIdx);
    embIdxExpr->set_name("data_" + std::to_string(/*batchIndex_=*/0));  // @TODO: how to know the batch index?
    auto selectedEmbs = rows(E_, embIdxExpr);     // [(B*W) x E]
    selectedEmbs = reshape(selectedEmbs, shape);  // [W, B, E]
    // @BUGBUG: We should not broadcast along dimBatch=[-2]. Then we can also dropout before reshape() (test that separately)
    selectedEmbs = dropout(selectedEmbs, options_->get<float>("dropout", 0.0f), { selectedEmbs->shape()[-3], 1, 1 });
    return selectedEmbs;
  }

  // standard encoder word embeddings
  /*private*/ Ptr<IEmbeddingLayer> EncoderDecoderLayerBase::createEmbeddingLayer() const {
    auto options = New<Options>(
        "dimVocab",           opt<std::vector<int>>("dim-vocabs")[batchIndex_],
        "dimEmb",             opt<int>("dim-emb"),
        "dropout-embeddings", dropoutEmbeddings_,
        "inference",          inference_,
        "prefix",             (opt<bool>("tied-embeddings-src") || opt<bool>("tied-embeddings-all")) ? "Wemb" : prefix_ + "_Wemb",
        "fixed",              embeddingFix_,
        "vocab",              opt<std::vector<std::string>>("vocabs")[batchIndex_]); // for factored embeddings
    if(options_->hasAndNotEmpty("embedding-vectors")) {
      auto embFiles = opt<std::vector<std::string>>("embedding-vectors");
      options->set(
          "embFile", embFiles[batchIndex_],
          "normalization", opt<bool>("embedding-normalization"));
    }
    return New<Embedding>(graph_, options);
  }

  // ULR word embeddings
  /*private*/ Ptr<IEmbeddingLayer> EncoderDecoderLayerBase::createULREmbeddingLayer() const {
    return New<ULREmbedding>(graph_, New<Options>(
        "dimSrcVoc",          opt<std::vector<int>>("dim-vocabs")[0],  // ULR multi-lingual src
        "dimTgtVoc",          opt<std::vector<int>>("dim-vocabs")[1],  // ULR monon tgt
        "dimUlrEmb",          opt<int>("ulr-dim-emb"),
        "dimEmb",             opt<int>("dim-emb"),
        "ulr-dropout",        opt<float>("ulr-dropout"),
        "dropout-embeddings", dropoutEmbeddings_,
        "inference",          inference_,
        "ulrTrainTransform",  opt<bool>("ulr-trainable-transformation"),
        "ulrQueryFile",       opt<std::string>("ulr-query-vectors"),
        "ulrKeysFile",        opt<std::string>("ulr-keys-vectors")));
  }

  // get embedding layer for this encoder or decoder
  // This is lazy mostly because the constructors of the consuming objects are not
  // guaranteed presently to have access to their graph.
  Ptr<IEmbeddingLayer> EncoderDecoderLayerBase::getEmbeddingLayer(bool ulr) const {
    if (embeddingLayers_.size() <= batchIndex_ || !embeddingLayers_[batchIndex_]) { // lazy
      if (embeddingLayers_.size() <= batchIndex_)
        embeddingLayers_.resize(batchIndex_ + 1);
      if (ulr)
        embeddingLayers_[batchIndex_] = createULREmbeddingLayer(); // embedding uses ULR
      else
        embeddingLayers_[batchIndex_] = createEmbeddingLayer();
    }
    return embeddingLayers_[batchIndex_];
  }
}  // namespace marian<|MERGE_RESOLUTION|>--- conflicted
+++ resolved
@@ -117,7 +117,6 @@
       sel = sel - max(sel, -1);
     } else {
       auto numGroups = getNumFactorGroups();
-<<<<<<< HEAD
       if(numGroups > 1 && graph()->isInference() && graph()->getBackend()->getDeviceId().type == DeviceType::gpu) {
         Expr shortlistIndices = shortlist? constant(shortlist->indices()) : nullptr;
         Expr lemmaHasFactorGroupTensor = getLemmaHasFactorGroupTensor();
@@ -132,13 +131,6 @@
           Expr factorMasks = constant(getFactorMasks(g, shortlist ? shortlist->indices() : std::vector<WordIndex>()));
           sel = sel + factorMaxima * factorMasks; // those lemmas that don't have a factor get multiplied with 0
         }
-=======
-      for (size_t g = 1; g < numGroups; g++) {
-        auto factorMaxima = max(logits_[g]->loss(), -1);
-        std::vector<float> factorMasksVec = getFactorMasks(g, shortlist ? shortlist->indices() : std::vector<WordIndex>());
-        auto factorMasks = graph()->constant(Shape{(int)factorMasksVec.size()}, inits::fromVector(factorMasksVec)); 
-        sel = sel + factorMaxima * factorMasks; // those lemmas that don't have a factor get multiplied with 0
->>>>>>> 304ba9c5
       }
     }
     
