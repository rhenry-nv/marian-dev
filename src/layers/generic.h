#pragma once

#include "marian.h"

#include "data/shortlist.h"
#include "layers/factory.h"

namespace marian {
namespace mlp {
/**
 * @brief Activation functions
 */
enum struct act : int { linear, tanh, sigmoid, ReLU, LeakyReLU, PReLU, swish };
}  // namespace mlp
}  // namespace marian

YAML_REGISTER_TYPE(marian::mlp::act, int)

namespace marian {

// Each layer consists of LayerBase and IXXXLayer which defines one or more apply()
// functions for the respective layer type (different layers may require different signatures).
// This base class contains configuration info for creating parameters and executing apply().
class LayerBase {
protected:
  Ptr<ExpressionGraph> graph_;
  Ptr<Options> options_;

public:
  LayerBase(Ptr<ExpressionGraph> graph, Ptr<Options> options)
      : graph_(graph), options_(options) {}

  template <typename T>
  T opt(const std::string key) {
    return options_->get<T>(key);
  }

  template <typename T>
  T opt(const std::string key, T defaultValue) {
    return options_->get<T>(key, defaultValue);
  }
};

// Simplest layer interface: Unary function
struct IUnaryLayer {
  virtual Expr apply(Expr) = 0;
  virtual Expr apply(const std::vector<Expr>&) = 0;
};

// Embedding from corpus sub-batch to (emb, mask)
struct IEmbeddingLayer {
  virtual std::tuple<Expr/*embeddings*/, Expr/*mask*/> apply(Ptr<data::SubBatch> subBatch) const = 0;
  // alternative version from index vector, and with batch dim
  virtual Expr apply(const std::vector<IndexType>& embIdx, int dimBatch, int dimBeam) const = 0;
};

class EmbeddingFactorMapping;

namespace mlp {

class Dense : public LayerBase, public IUnaryLayer {
public:
  Dense(Ptr<ExpressionGraph> graph, Ptr<Options> options)
      : LayerBase(graph, options) {}

  Expr apply(const std::vector<Expr>& inputs) override {
    ABORT_IF(inputs.empty(), "No inputs");

    auto name = opt<std::string>("prefix");
    auto dim = opt<int>("dim");

    auto useLayerNorm = opt<bool>("layer-normalization", false);
    auto useNematusNorm = opt<bool>("nematus-normalization", false);
    auto activation = opt<act>("activation", act::linear);

    auto g = graph_;

    std::vector<Expr> outputs;
    size_t i = 0;

    std::string num;
    for(auto&& in : inputs) {
      if(inputs.size() > 1)
        num = std::to_string(i);

      Expr W = g->param(
          name + "_W" + num, {in->shape()[-1], dim}, inits::glorot_uniform);
      Expr b = g->param(name + "_b" + num, {1, dim}, inits::zeros);

      if(useLayerNorm) {
        if(useNematusNorm) {
          auto ln_s = g->param(
              name + "_ln_s" + num, {1, dim}, inits::from_value(1.f));
          auto ln_b = g->param(name + "_ln_b" + num, {1, dim}, inits::zeros);

          outputs.push_back(
              layerNorm(affine(in, W, b), ln_s, ln_b, NEMATUS_LN_EPS));
        } else {
          auto gamma = g->param(
              name + "_gamma" + num, {1, dim}, inits::from_value(1.0));

          outputs.push_back(layerNorm(dot(in, W), gamma, b));
        }
      } else {
        outputs.push_back(affine(in, W, b));
      }
      i++;
    }

    // clang-format off
    switch(activation) {
      case act::linear:    return plus(outputs);
      case act::tanh:      return tanh(outputs);
      case act::sigmoid:   return sigmoid(outputs);
      case act::ReLU:      return relu(outputs);
      case act::LeakyReLU: return leakyrelu(outputs);
      case act::PReLU:     return prelu(outputs);
      case act::swish:     return swish(outputs);
      default:             return plus(outputs);
    }
    // clang-format on
  };

  Expr apply(Expr input) override { return apply(std::vector<Expr>({input})); }
};

class Output : public LayerBase, public IUnaryLayer {
private:
<<<<<<< HEAD
  Expr tiedParam_;
  Ptr<data::Shortlist> shortlist_;
  Ptr<EmbeddingFactorMapping > embeddingFactorMapping_;

  Expr W_;
=======
  Expr W_;  // parameters held by this layer
>>>>>>> e8403817
  Expr b_;
  Expr cachedShortW_;   // short-listed version, cached (cleared by clear())
  Expr cachedShortb_;   // these match the current value of shortlist_

  // optional parameters set/updated after construction
  Expr tiedParam_;
  bool transposeW_{false};
  Ptr<data::Shortlist> shortlist_;

  void lazyConstruct(int inputDim);
public:
  Output(Ptr<ExpressionGraph> graph, Ptr<Options> options)
      : LayerBase(graph, options) {
    clear();
  }

  void tieTransposed(Expr tied) {
    if (W_)
      ABORT_IF(tiedParam_.get() != tied.get(), "Tied output projection cannot be changed once weights have been created");
    else
      tiedParam_ = tied;
  }

  void setShortlist(Ptr<data::Shortlist> shortlist) {
    if (shortlist_)
      ABORT_IF(shortlist.get() != shortlist_.get(), "Output shortlist cannot be changed except after clear()");
    else {
      ABORT_IF(cachedShortW_ || cachedShortb_, "No shortlist but cached parameters??");
      shortlist_ = shortlist;
    }
    // cachedShortW_ and cachedShortb_ will be created lazily inside apply()
  }

  // this is expected to be called in sync with graph->clear(), which invalidates
  // cachedShortW_ and cachedShortb_ in the graph's short-term cache
  void clear() {
    shortlist_ = nullptr;
    cachedShortW_ = nullptr;
    cachedShortb_ = nullptr;
  }

<<<<<<< HEAD
  Expr apply(Expr input) override;
=======
  Expr apply(Expr input) override {
    if(!W_) { // create lazily because we need input's dimension
      auto name = options_->get<std::string>("prefix");
      auto dim = options_->get<int>("dim");

      if(tiedParam_) {
        W_ = tiedParam_;
        transposeW_ = true;
      } else {
        W_ = graph_->param(name + "_W", {input->shape()[-1], dim}, inits::glorot_uniform);
        transposeW_ = false;
      }
      b_ = graph_->param(name + "_b", {1, dim}, inits::zeros);
    }

    if (shortlist_) {
      if (!cachedShortW_) { // short versions of parameters are cached within one batch, then clear()ed
        if(transposeW_)
          cachedShortW_ = rows(W_, shortlist_->indices());
        else
          cachedShortW_ = cols(W_, shortlist_->indices());
        cachedShortb_ = cols(b_, shortlist_->indices());
      }
      return affine(input, cachedShortW_, cachedShortb_, false, transposeW_);
    }
    else
      return affine(input, W_, b_, false, transposeW_);
  }
>>>>>>> e8403817

  virtual Expr apply(const std::vector<Expr>& /*inputs*/) override {
    ABORT("Not implemented");
  };
};

}  // namespace mlp

class Embedding : public LayerBase, public IEmbeddingLayer {
  Expr E_;
  Ptr<EmbeddingFactorMapping> embeddingFactorMapping_;
  Expr multiRows(const std::vector<IndexType>& data) const;
public:
  Embedding(Ptr<ExpressionGraph> graph, Ptr<Options> options);

  std::tuple<Expr/*embeddings*/, Expr/*mask*/> apply(Ptr<data::SubBatch> subBatch) const override final;

  // special version used in decoding
  Expr apply(const std::vector<IndexType>& embIdx, int dimBatch, int dimBeam) const override final;
};

class ULREmbedding : public LayerBase, public IEmbeddingLayer {
  std::vector<Expr> ulrEmbeddings_; // @TODO: These could now better be written as 6 named class members
public:
  ULREmbedding(Ptr<ExpressionGraph> graph, Ptr<Options> options) : LayerBase(graph, options) {
    std::string name = "url_embed"; //opt<std::string>("prefix");
    int dimKeys = opt<int>("dimTgtVoc");
    int dimQueries = opt<int>("dimSrcVoc");
    int dimEmb = opt<int>("dimEmb");
    int dimUlrEmb =  opt<int>("dimUlrEmb"); // ULR mono embed size
    bool fixed = opt<bool>("fixed", false);
    NodeInitializer initFunc = inits::glorot_uniform;
    std::string queryFile = opt<std::string>("ulrQueryFile");
    std::string keyFile = opt<std::string>("ulrKeysFile");
    bool trainTrans = opt<bool>("ulrTrainTransform", false);
    if (!queryFile.empty() && !keyFile.empty()) {
      initFunc = inits::from_word2vec(queryFile, dimQueries, dimUlrEmb, false);
      name = "ulr_query";
      fixed = true;
      auto query_embed = graph_->param(name, { dimQueries, dimUlrEmb }, initFunc, fixed);
      ulrEmbeddings_.push_back(query_embed);
      // keys embeds
      initFunc = inits::from_word2vec(keyFile, dimKeys, dimUlrEmb, false);
      name = "ulr_keys";
      fixed = true;
      auto key_embed = graph_->param(name, { dimKeys, dimUlrEmb }, initFunc, fixed);
      ulrEmbeddings_.push_back(key_embed);
      // actual  trainable embedding
      initFunc = inits::glorot_uniform;
      name = "ulr_embed";
      fixed = false;
      auto ulr_embed = graph_->param(name, {dimKeys , dimEmb }, initFunc, fixed);  // note the reverse dim
      ulrEmbeddings_.push_back(ulr_embed);
      // init  trainable src embedding
      name = "ulr_src_embed";
      auto ulr_src_embed = graph_->param(name, { dimQueries, dimEmb }, initFunc, fixed);
      ulrEmbeddings_.push_back(ulr_src_embed);
      // ulr transformation matrix
      //initFunc = inits::eye(1.f); // identity matrix  - is it ok to init wiht identity or shall we make this to the fixed case only
      if (trainTrans) {
        initFunc = inits::glorot_uniform;
        fixed = false;
      }
      else
      {
        initFunc = inits::eye(); // identity matrix
        fixed = true;
      }
      name = "ulr_transform";
      auto ulrTransform = graph_->param(name, { dimUlrEmb, dimUlrEmb }, initFunc, fixed);
      ulrEmbeddings_.push_back(ulrTransform);

      initFunc = inits::from_value(1.f);  // TBD: we should read sharable flags here - 1 means all sharable - 0 means no universal embeddings - should be zero for top freq only
      fixed = true;
      name = "ulr_shared";
      auto share_embed = graph_->param(name, { dimQueries, 1 }, initFunc, fixed);
      ulrEmbeddings_.push_back(share_embed);
    }
  }

  std::tuple<Expr/*embeddings*/, Expr/*mask*/> apply(Ptr<data::SubBatch> subBatch) const override final {
    auto queryEmbed   = ulrEmbeddings_[0]; // Q : dimQueries*dimUlrEmb
    auto keyEmbed     = ulrEmbeddings_[1]; // K : dimKeys*dimUlrEmb
    auto uniEmbed     = ulrEmbeddings_[2]; // E : dimQueries*dimEmb
    auto srcEmbed     = ulrEmbeddings_[3]; // I : dimQueries*dimEmb
    auto ulrTransform = ulrEmbeddings_[4]; // A : dimUlrEmb *dimUlrEmb
    auto ulrSharable  = ulrEmbeddings_[5]; // alpha : dimQueries*1
    int dimBatch = (int)subBatch->batchSize();
    int dimEmb = uniEmbed->shape()[-1];
    int dimWords = (int)subBatch->batchWidth();
    // D = K.A.QT
    // dimm(K) = univ_tok_vocab*uni_embed_size
    // dim A = uni_embed_size*uni_embed_size
    // dim Q: uni_embed_size * total_merged_vocab_size
    // dim D = univ_tok_vocab * total_merged_vocab_size
    // note all above can be precombuted and serialized if A is not trainiable and during decoding (TBD)
    // here we need to handle the mini-batch
    // extract raws corresponding to Xs in this minibatch from Q
    auto queryEmbeddings = rows(queryEmbed, subBatch->data());
    auto srcEmbeddings = rows(srcEmbed, subBatch->data());   // extract trainable src embeddings
    auto alpha = rows(ulrSharable, subBatch->data());  // extract sharable flags
    auto qt = dot(queryEmbeddings, ulrTransform, false, false);  //A: transform embeddings based on similarity A :  dimUlrEmb*dimUlrEmb
    auto sqrtDim=std::sqrt((float)queryEmbeddings->shape()[-1]);
    qt = qt/sqrtDim;  // normalize accordin to embed size to avoid dot prodcut growing large in magnitude with larger embeds sizes
    auto z = dot(qt, keyEmbed, false, true);      // query-key similarity 
    float dropProb = this->options_->get<float>("ulr-dropout", 0.0f);  // default no dropout
    z = dropout(z, dropProb);
    float tau = this->options_->get<float>("ulr-softmax-temperature", 1.0f);  // default no temperature
    // temperature in softmax is to control randomness of predictions
    // high temperature Softmax outputs are more close to each other
    // low temperatures the softmax become more similar to  "hardmax" 
    auto weights = softmax(z / tau);  // assume default  is dim=-1, what about temprature? - scaler ??
    auto chosenEmbeddings = dot(weights, uniEmbed);  // AVERAGE 
    auto chosenEmbeddings_mix = srcEmbeddings + alpha * chosenEmbeddings;  // this should be elementwise  broadcast
    auto batchEmbeddings = reshape(chosenEmbeddings_mix, { dimWords, dimBatch, dimEmb });
    auto graph = ulrEmbeddings_.front()->graph();
    auto batchMask = graph->constant({ dimWords, dimBatch, 1 },
                                     inits::from_vector(subBatch->mask()));
    return std::make_tuple(batchEmbeddings, batchMask);
  }

  Expr apply(const std::vector<IndexType>& embIdx, int dimBatch, int dimBeam) const override final {
    embIdx; dimBatch; dimBeam;
    ABORT("not implemented"); // ULR cannot be used for decoding
  }
};
}  // namespace marian<|MERGE_RESOLUTION|>--- conflicted
+++ resolved
@@ -126,18 +126,11 @@
 
 class Output : public LayerBase, public IUnaryLayer {
 private:
-<<<<<<< HEAD
-  Expr tiedParam_;
-  Ptr<data::Shortlist> shortlist_;
-  Ptr<EmbeddingFactorMapping > embeddingFactorMapping_;
-
-  Expr W_;
-=======
   Expr W_;  // parameters held by this layer
->>>>>>> e8403817
   Expr b_;
   Expr cachedShortW_;   // short-listed version, cached (cleared by clear())
   Expr cachedShortb_;   // these match the current value of shortlist_
+  Ptr<EmbeddingFactorMapping > embeddingFactorMapping_;
 
   // optional parameters set/updated after construction
   Expr tiedParam_;
@@ -176,38 +169,7 @@
     cachedShortb_ = nullptr;
   }
 
-<<<<<<< HEAD
   Expr apply(Expr input) override;
-=======
-  Expr apply(Expr input) override {
-    if(!W_) { // create lazily because we need input's dimension
-      auto name = options_->get<std::string>("prefix");
-      auto dim = options_->get<int>("dim");
-
-      if(tiedParam_) {
-        W_ = tiedParam_;
-        transposeW_ = true;
-      } else {
-        W_ = graph_->param(name + "_W", {input->shape()[-1], dim}, inits::glorot_uniform);
-        transposeW_ = false;
-      }
-      b_ = graph_->param(name + "_b", {1, dim}, inits::zeros);
-    }
-
-    if (shortlist_) {
-      if (!cachedShortW_) { // short versions of parameters are cached within one batch, then clear()ed
-        if(transposeW_)
-          cachedShortW_ = rows(W_, shortlist_->indices());
-        else
-          cachedShortW_ = cols(W_, shortlist_->indices());
-        cachedShortb_ = cols(b_, shortlist_->indices());
-      }
-      return affine(input, cachedShortW_, cachedShortb_, false, transposeW_);
-    }
-    else
-      return affine(input, W_, b_, false, transposeW_);
-  }
->>>>>>> e8403817
 
   virtual Expr apply(const std::vector<Expr>& /*inputs*/) override {
     ABORT("Not implemented");
