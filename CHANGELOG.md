--- conflicted
+++ resolved
@@ -21,13 +21,10 @@
   and translation with options --tsv and --tsv-fields n.
 
 ### Fixed
-<<<<<<< HEAD
 - Fix compilation without BLAS installed
-=======
 - Providing a single value to vector-like options using the equals sign, e.g. --models=model.npz
 - CMake-based compilation on Windows
 - Fix minor issues with compilation on MacOS
->>>>>>> 41de4f3d
 - Fix warnings in Windows MSVC builds using CMake
 - Fix building server with Boost 1.72
 - Make mini-batch scaling depend on mini-batch-words and not on mini-batch-words-ref
