# Changelog

All notable changes to this project will be documented in this file.

The format is based on [Keep a Changelog](http://keepachangelog.com/en/1.0.0/)
and this project adheres to [Semantic Versioning](http://semver.org/spec/v2.0.0.html).


## [Unreleased]

### Added
<<<<<<< HEAD
=======
- Decoding multi-source models in marian-server with --tsv
- GitHub workflows on Ubuntu, Windows, and MacOS
- LSH indexing to replace short list
- ONNX support for transformer models
- Add topk operator like PyTorch's topk
- Use *cblas_sgemm_batch* instead of a for loop of *cblas_sgemm* on CPU as the batched_gemm implementation
>>>>>>> 4a74b50f
- Supporting relative paths in shortlist and sqlite options
- Training and scoring from STDIN
- Support for reading from TSV files from STDIN and other sources during training
  and translation with options --tsv and --tsv-fields n.

### Fixed
<<<<<<< HEAD
=======
- Fast implementation of Select for most cases on CPU
- Fix compilation without BLAS installed
- Providing a single value to vector-like options using the equals sign, e.g. --models=model.npz
- Fix quiet-translation in marian-server
- CMake-based compilation on Windows
- Fix minor issues with compilation on MacOS
- Fix warnings in Windows MSVC builds using CMake
>>>>>>> 4a74b50f
- Fix building server with Boost 1.72
- Make mini-batch scaling depend on mini-batch-words and not on mini-batch-words-ref
- In concatenation make sure that we do not multiply 0 with nan (which results in nan)
- Change Approx.epsilon(0.01) to Approx.margin(0.001) in unit tests. Tolerance is now
  absolute and not relative. We assumed incorrectly that epsilon is absolute tolerance.
- Fixed bug in finding .git/logs/HEAD when Marian is a submodule in another project.
<<<<<<< HEAD
- Added default "none" for option shuffle in BatchGenerator, so that it works in executables where shuffle is not an option.
=======
- Properly record cmake variables in the cmake build directory instead of the source tree.
>>>>>>> 4a74b50f

### Changed
- Move Simple-WebSocket-Server to submodule
- Python scripts start with #!/usr/bin/env python3 instead of python
- Changed compile flags -Ofast to -O3 and remove --ffinite-math
- Moved old graph groups to depracated folder
- Make cublas and cusparse handle inits lazy to save memory when unused

## [1.9.0] - 2020-03-10

### Added
- An option to print cached variables from CMake
- Add support for compiling on Mac (and clang)
- An option for resetting stalled validation metrics
- Add CMAKE options to disable compilation for specific GPU SM types
- An option to print word-level translation scores
- An option to turn off automatic detokenization from SentencePiece
- Separate quantization types for 8-bit FBGEMM for AVX2 and AVX512
- Sequence-level unliklihood training
- Allow file name templated valid-translation-output files
- Support for lexical shortlists in marian-server
- Support for 8-bit matrix multiplication with FBGEMM
- CMakeLists.txt now looks for SSE 4.2
- Purging of finished hypotheses during beam-search. A lot faster for large batches.
- Faster option look-up, up to 20-30% faster translation
- Added --cite and --authors flag
- Added optional support for ccache
- Switch to change abort to exception, only to be used in library mode
- Support for 16-bit packed models with FBGEMM
- Multiple separated parameter types in ExpressionGraph, currently inference-only
- Safe handling of sigterm signal
- Automatic vectorization of elementwise operations on CPU for tensors dims that
  are divisible by 4 (AVX) and 8 (AVX2)
- Replacing std::shared_ptr<T> with custom IntrusivePtr<T> for small objects like
  Tensors, Hypotheses and Expressions.
- Fp16 inference working for translation
- Gradient-checkpointing

### Fixed
- Replace value for INVALID_PATH_SCORE with std::numer_limits<float>::lowest()
  to avoid overflow with long sequences
- Break up potential circular references for GraphGroup*
- Fix empty source batch entries with batch purging
- Clear RNN chache in transformer model, add correct hash functions to nodes
- Gather-operation for all index sizes
- Fix word weighting with max length cropping
- Fixed compilation on CPUs without support for AVX
- FastOpt now reads "n" and "y" values as strings, not as boolean values
- Fixed multiple reduction kernels on GPU
- Fixed guided-alignment training with cross-entropy
- Replace IntrusivePtr with std::uniq_ptr in FastOpt, fixes random segfaults
  due to thread-non-safty of reference counting.
- Make sure that items are 256-byte aligned during saving
- Make explicit matmul functions respect setting of cublasMathMode
- Fix memory mapping for mixed paramter models
- Removed naked pointer and potential memory-leak from file_stream.{cpp,h}
- Compilation for GCC >= 7 due to exception thrown in destructor
- Sort parameters by lexicographical order during allocation to ensure consistent
  memory-layout during allocation, loading, saving.
- Output empty line when input is empty line. Previous behavior might result in
  hallucinated outputs.
- Compilation with CUDA 10.1

### Changed
- Combine two for-loops in nth_element.cpp on CPU
- Revert LayerNorm eps to old position, i.e. sigma' = sqrt(sigma^2 + eps)
- Downgrade NCCL to 2.3.7 as 2.4.2 is buggy (hangs with larger models)
- Return error signal on SIGTERM
- Dropped support for CUDA 8.0, CUDA 9.0 is now minimal requirement
- Removed autotuner for now, will be switched back on later
- Boost depdendency is now optional and only required for marian_server
- Dropped support for g++-4.9
- Simplified file stream and temporary file handling
- Unified node intializers, same function API.
- Remove overstuff/understuff code

## [1.8.0] - 2019-09-04

### Added
- Alias options and new --task option
- Automatic detection of CPU intrisics when building with -arch=native
- First version of BERT-training and BERT-classifier, currently not compatible with TF models
- New reduction operators
- Use Cmake's ExternalProject to build NCCL and potentially other external libs
- Code for Factored Vocabulary, currently not usable yet without outside tools

### Fixed
- Issue with relative paths in automatically generated decoder config files
- Bug with overlapping CXX flags and building spm_train executable
- Compilation with gcc 8
- Overwriting and unsetting vector options
- Windows build with recent changes
- Bug with read-ahead buffer
- Handling of "dump-config: false" in YAML config
- Errors due to warnings
- Issue concerning failed saving with single GPU training and --sync-sgd option.
- NaN problem when training with Tensor Cores on Volta GPUs
- Fix pipe-handling
- Fix compilation with GCC 9.1
- Fix CMake build types

### Changed
- Error message when using left-to-right and right-to-left models together in ensembles
- Regression tests included as a submodule
- Update NCCL to 2.4.2
- Add zlib source to Marian's source tree, builds now as object lib
- -DUSE_STATIC_LIBS=on now also looks for static versions of CUDA libraries
- Include NCCL build from github.com/marian-nmt/nccl and compile within source tree
- Set nearly all warnings as errors for Marian's own targets. Disable warnings for 3rd party
- Refactored beam search

## [1.7.0] - 2018-11-27

### Added
- Word alignment generation in scorer
- Attention output generation in decoder and scorer with `--alignment soft`
- Support for SentencePiece vocabularies and run-time segmentation/desegmentation
- Support for SentencePiece vocabulary training during model training
- Group training files by filename when creating vocabularies for joint vocabularies
- Updated examples
- Synchronous multi-node training (early version)

### Fixed
- Delayed output in line-by-line translation

### Changed
- Generated word alignments include alignments for target EOS tokens
- Boost::program_options has been replaced by another CLI library
- Replace boost::file_system with Pathie
- Expansion of unambiguous command-line arguments is no longer supported

## [1.6.0] - 2018-08-08

### Added
- Faster training (20-30%) by optimizing gradient popagation of biases
- Returning Moses-style hard alignments during decoding single models,
  ensembles and n-best lists
- Hard alignment extraction strategy taking source words that have the
  attention value greater than the threshold
- Refactored sync sgd for easier communication and integration with NCCL
- Smaller memory-overhead for sync-sgd
- NCCL integration (version 2.2.13)
- New binary format for saving/load of models, can be used with _*.bin_
  extension (can be memory mapped)
- Memory-mapping of graphs for inferece with `ExpressionGraph::mmap(const void*
  ptr)` function. (assumes _*.bin_ model is mapped or in buffer)
- Added SRU (--dec-cell sru) and ReLU (--dec-cell relu) cells to inventory of
  RNN cells
- RNN auto-regression layers in transformer (`--transformer-decoder-autreg
  rnn`), work with gru, lstm, tanh, relu, sru cells
- Recurrently stacked layers in transformer (`--transformer-tied-layers 1 1 1 2
  2 2` means 6 layers with 1-3 and 4-6 tied parameters, two groups of
  parameters)
- Seamless training continuation with exponential smoothing

### Fixed
- A couple of bugs in "selection" (transpose, shift, cols, rows) operators
  during back-prob for a very specific case: one of the operators is the first
  operator after a branch, in that case gradient propgation might be
  interrupted. This did not affect any of the existing models as such a case
  was not present, but might have caused future models to not train properly
- Bug in mini-batch-fit, tied embeddings would result in identical embeddings
  in fake source and target batch. Caused under-estimation of memory usage and
  re-allocation

## [1.5.0] - 2018-06-17

### Added
- Average Attention Networks for Transformer model
- 16-bit matrix multiplication on CPU
- Memoization for constant nodes for decoding
- Autotuning for decoding

### Fixed
- GPU decoding optimizations, about 2x faster decoding of transformer models
- Multi-node MPI-based training on GPUs

## [1.4.0] - 2018-03-13

### Added
- Data weighting with `--data-weighting` at sentence or word level
- Persistent SQLite3 corpus storage with `--sqlite file.db`
- Experimental multi-node asynchronous training
- Restoring optimizer and training parameters such as learning rate, validation
  results, etc.
- Experimental multi-CPU training/translation/scoring with `--cpu-threads=N`
- Restoring corpus iteration after training is restarted
- N-best-list scoring in marian-scorer

### Fixed
- Deterministic data shuffling with specific seed for SQLite3 corpus storage
- Mini-batch fitting with binary search for faster fitting
- Better batch packing due to sorting


## [1.3.1] - 2018-02-04

### Fixed
- Missing final validation when done with training
- Differing summaries for marian-scorer when used with multiple GPUs

## [1.3.0] - 2018-01-24

### Added
- SQLite3 based corpus storage for on-disk shuffling etc. with `--sqlite`
- Asynchronous maxi-batch preloading
- Using transpose in SGEMM to tie embeddings in output layer

## [1.2.1] - 2018-01-19

### Fixed
- Use valid-mini-batch size during validation with "translation" instead of
  mini-batch
- Normalize gradients with multi-gpu synchronous SGD
- Fix divergence between saved models and validated models in asynchronous SGD

## [1.2.0] - 2018-01-13

### Added
- Option `--pretrained-model` to be used for network weights initialization
  with a pretrained model
- Version number saved in the model file
- CMake option `-DCOMPILE_SERVER=ON`
- Right-to-left training, scoring, decoding with `--right-left`

### Fixed
- Fixed marian-server compilation with Boost 1.66
- Fixed compilation on g++-4.8.4
- Fixed compilation without marian-server if openssl is not available

## [1.1.3] - 2017-12-06

### Added
- Added back gradient-dropping

### Fixed
- Fixed parameters initialization for `--tied-embeddings` during translation

## [1.1.2] - 2017-12-05

### Fixed
- Fixed ensembling with language model and batched decoding
- Fixed attention reduction kernel with large matrices (added missing
  `syncthreads()`), which should fix stability with large batches and beam-size
  during batched decoding

## [1.1.1] - 2017-11-30

### Added
- Option `--max-length-crop` to be used together with `--max-length N` to crop
  sentences to length N rather than omitting them.
- Experimental model with convolution over input characters

### Fixed
- Fixed a number of bugs for vocabulary and directory handling

## [1.1.0] - 2017-11-21

### Added
- Batched translation for all model types, significant translation speed-up
- Batched translation during validation with translation
- `--maxi-batch-sort` option for `marian-decoder`
- Support for CUBLAS_TENSOR_OP_MATH mode for cublas in cuda 9.0
- The "marian-vocab" tool to create vocabularies

## [1.0.0] - 2017-11-13

### Added
- Multi-gpu validation, scorer and in-training translation
- summary-mode for scorer
- New "transformer" model based on [Attention is all you
  need](https://arxiv.org/abs/1706.03762)
- Options specific for the transformer model
- Linear learning rate warmup with and without initial value
- Cyclic learning rate warmup
- More options for learning rate decay, including: optimizer history reset,
  repeated warmup
- Continuous inverted square root decay of learning (`--lr-decay-inv-sqrt`)
  rate based on number of updates
- Exposed optimizer parameters (e.g. momentum etc. for Adam)
- Version of deep RNN-based models compatible with Nematus (`--type nematus`)
- Synchronous SGD training for multi-gpu (enable with `--sync-sgd`)
- Dynamic construction of complex models with different encoders and decoders,
  currently only available through the C++ API
- Option `--quiet` to suppress output to stderr
- Option to choose different variants of optimization criterion: mean
  cross-entropy, perplexity, cross-entropy sum
- In-process translation for validation, uses the same memory as training
- Label Smoothing
- CHANGELOG.md
- CONTRIBUTING.md
- Swish activation function default for Transformer
  (https://arxiv.org/pdf/1710.05941.pdf)

### Changed
- Changed shape organization to follow numpy.
- Changed option `--moving-average` to `--exponential-smoothing` and inverted
  formula to `s_t = (1 - \alpha) * s_{t-1} + \alpha * x_t`, `\alpha` is now
  `1-e4` by default
- Got rid of thrust for compile-time mathematical expressions
- Changed boolean option `--normalize` to `--normalize [arg=1] (=0)`. New
  behaviour is backwards-compatible and can also be specified as
  `--normalize=0.6`
- Renamed "s2s" binary to "marian-decoder"
- Renamed "rescorer" binary to "marian-scorer"
- Renamed "server" binary to "marian-server"
- Renamed option name `--dynamic-batching` to `--mini-batch-fit`
- Unified cross-entropy-based validation, supports now perplexity and other CE
- Changed `--normalize (bool)` to `--normalize (float)arg`, allow to change
  length normalization weight as `score / pow(length, arg)`

### Removed
- Temporarily removed gradient dropping (`--drop-rate X`) until refactoring.<|MERGE_RESOLUTION|>--- conflicted
+++ resolved
@@ -9,23 +9,18 @@
 ## [Unreleased]
 
 ### Added
-<<<<<<< HEAD
-=======
 - Decoding multi-source models in marian-server with --tsv
 - GitHub workflows on Ubuntu, Windows, and MacOS
 - LSH indexing to replace short list
 - ONNX support for transformer models
 - Add topk operator like PyTorch's topk
 - Use *cblas_sgemm_batch* instead of a for loop of *cblas_sgemm* on CPU as the batched_gemm implementation
->>>>>>> 4a74b50f
 - Supporting relative paths in shortlist and sqlite options
 - Training and scoring from STDIN
 - Support for reading from TSV files from STDIN and other sources during training
   and translation with options --tsv and --tsv-fields n.
 
 ### Fixed
-<<<<<<< HEAD
-=======
 - Fast implementation of Select for most cases on CPU
 - Fix compilation without BLAS installed
 - Providing a single value to vector-like options using the equals sign, e.g. --models=model.npz
@@ -33,18 +28,14 @@
 - CMake-based compilation on Windows
 - Fix minor issues with compilation on MacOS
 - Fix warnings in Windows MSVC builds using CMake
->>>>>>> 4a74b50f
 - Fix building server with Boost 1.72
 - Make mini-batch scaling depend on mini-batch-words and not on mini-batch-words-ref
 - In concatenation make sure that we do not multiply 0 with nan (which results in nan)
 - Change Approx.epsilon(0.01) to Approx.margin(0.001) in unit tests. Tolerance is now
   absolute and not relative. We assumed incorrectly that epsilon is absolute tolerance.
 - Fixed bug in finding .git/logs/HEAD when Marian is a submodule in another project.
-<<<<<<< HEAD
+- Properly record cmake variables in the cmake build directory instead of the source tree.
 - Added default "none" for option shuffle in BatchGenerator, so that it works in executables where shuffle is not an option.
-=======
-- Properly record cmake variables in the cmake build directory instead of the source tree.
->>>>>>> 4a74b50f
 
 ### Changed
 - Move Simple-WebSocket-Server to submodule
