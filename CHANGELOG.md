--- conflicted
+++ resolved
@@ -31,11 +31,8 @@
 - Internal optional parameter in n-best list generation that skips empty hypotheses.
 
 ### Fixed
-<<<<<<< HEAD
 - Fast implementation of Select for most cases on CPU
-=======
 - Fix bug causing certain reductions into scalars to be 0 on the GPU backend. Removed unnecessary warp shuffle instructions.
->>>>>>> 030166d3
 - Print "server is listening on port" message after it is accepting connections
 - Fix compilation without BLAS installed
 - Providing a single value to vector-like options using the equals sign, e.g. --models=model.npz
