--- conflicted
+++ resolved
@@ -21,12 +21,9 @@
   and translation with options --tsv and --tsv-fields n.
 
 ### Fixed
-<<<<<<< HEAD
+- Providing a single value to vector-like options using the equals sign, e.g. --models=model.npz
 - Fix quiet-translation in marian-server
-=======
-- Providing a single value to vector-like options using the equals sign, e.g. --models=model.npz
 - CMake-based compilation on Windows
->>>>>>> 41de4f3d
 - Fix minor issues with compilation on MacOS
 - Fix warnings in Windows MSVC builds using CMake
 - Fix building server with Boost 1.72
