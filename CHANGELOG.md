# Changelog

All notable changes to this project will be documented in this file.

The format is based on [Keep a Changelog](http://keepachangelog.com/en/1.0.0/)
and this project adheres to [Semantic Versioning](http://semver.org/spec/v2.0.0.html).


## [Unreleased]

### Added
<<<<<<< HEAD

- Includes cub as a dependency
- Replaces the topK implementation in nth_element.cu and topk.cu
- Uses the per thread default stream for cublas
- Uses the strided batched gemm cublas call when possible for the batchedGemm.
- In the general batchedGemm case, reduces the number of memcpy calls from 3 to 1.
- Rounds the width of input batches to a multiple of 8 when the GPU backend is being used. This is to enable better use of tensorcores on Volta architectures and newer.
- Places NVIDIA notices to some files
=======
- Batches retrieval of logits from the GPU when the --n-best flag is specified.
>>>>>>> f9e11809
- Local/global sharding with MPI training via `--sharding local`
- fp16 support for factors.
- Correct training with fp16 via `--fp16`. 
- Dynamic cost-scaling with `--cost-scaling`.
- Dynamic gradient-scaling with `--dynamic-gradient-scaling`.
- Fix compilation with OMP

### Fixed
- Find MKL installed under Ubuntu 20.04 via apt-get
- Support for CUDA 11.
- General improvements and fixes for MPI handling, was essentially non-functional before (syncing, random seeds, deadlocks during saving, validation etc.)
- Allow to compile -DUSE_MPI=on with -DUSE_STATIC_LIBS=on although MPI gets still linked dynamically since it has so many dependencies.
- Fix building server with Boost 1.75
- Missing implementation for cos/tan expression operator

### Changed
- Change compile options a la -DCOMPILE_CUDA_SM35 to -DCOMPILE_KEPLER, -DCOMPILE_MAXWELL,
-DCOMPILE_PASCAL, -DCOMPILE_VOLTA, -DCOMPILE_TURING and -DCOMPILE_AMPERE
- Disable -DCOMPILE_KEPLER, -DCOMPILE_MAXWELL by default.
- Dropped support for legacy graph groups.
- Developer documentation framework based on Sphinx+Doxygen+Breathe+Exhale
- Expresion graph documentation (#788)
- Graph operators documentation (#801)

## [1.10.0] - 2021-02-06

### Added
- Added `intgemm8(ssse3|avx|avx512)?`, `intgemm16(sse2|avx|avx512)?` types to marian-conv with uses intgemm backend. Types intgemm8 and intgemm16 are hardware-agnostic, the other ones hardware-specific.
- Shortlist is now always multiple-of-eight.
- Added intgemm 8/16bit integer binary architecture agnostic format.
- Add --train-embedder-rank for fine-tuning any encoder(-decoder) model for multi-lingual similarity via softmax-margin loss
- Add --logical-epoch that allows to redefine the displayed epoch counter as a multiple of n data epochs, updates or labels. Also allows to define width of fractional part with second argument.
- Add --metrics chrf for computing ChrF according to https://www.aclweb.org/anthology/W15-3049/ and SacreBLEU reference implementation
- Add --after option which is meant to replace --after-batches and --after-epochs and can take label based criteria
- Add --transformer-postprocess-top option to enable correctly normalized prenorm behavior
- Add --task transformer-base-prenorm and --task transformer-big-prenorm
- Turing and Ampere GPU optimisation support, if the CUDA version supports it.
- Printing word-level scores in marian-scorer
- Optimize LayerNormalization on CPU by 6x through vectorization (ffast-math) and fixing performance regression introduced with strides in 77a420
- Decoding multi-source models in marian-server with --tsv
- GitHub workflows on Ubuntu, Windows, and MacOS
- LSH indexing to replace short list
- ONNX support for transformer models (very experimental)
- Add topk operator like PyTorch's topk
- Use *cblas_sgemm_batch* instead of a for loop of *cblas_sgemm* on CPU as the batched_gemm implementation
- Supporting relative paths in shortlist and sqlite options
- Training and scoring from STDIN
- Support for reading from TSV files from STDIN and other sources during training
  and translation with options --tsv and --tsv-fields n.
- Internal optional parameter in n-best list generation that skips empty hypotheses.
- Quantized training (fixed point or log-based quantization) with --quantize-bits N command
- Support for using Apple Accelerate as the BLAS library

### Fixed
- Segfault of spm_train when compiled with -DUSE_STATIC_LIBS=ON seems to have gone away with update to newer SentencePiece version.
- Fix bug causing certain reductions into scalars to be 0 on the GPU backend. Removed unnecessary warp shuffle instructions.
- Do not apply dropout in embeddings layers during inference with dropout-src/trg
- Print "server is listening on port" message after it is accepting connections
- Fix compilation without BLAS installed
- Providing a single value to vector-like options using the equals sign, e.g. --models=model.npz
- Fix quiet-translation in marian-server
- CMake-based compilation on Windows
- Fix minor issues with compilation on MacOS
- Fix warnings in Windows MSVC builds using CMake
- Fix building server with Boost 1.72
- Make mini-batch scaling depend on mini-batch-words and not on mini-batch-words-ref
- In concatenation make sure that we do not multiply 0 with nan (which results in nan)
- Change Approx.epsilon(0.01) to Approx.margin(0.001) in unit tests. Tolerance is now
  absolute and not relative. We assumed incorrectly that epsilon is absolute tolerance.
- Fixed bug in finding .git/logs/HEAD when Marian is a submodule in another project.
- Properly record cmake variables in the cmake build directory instead of the source tree.
- Added default "none" for option shuffle in BatchGenerator, so that it works in executables where shuffle is not an option.
- Added a few missing header files in shortlist.h and beam_search.h.
- Improved handling for receiving SIGTERM during training. By default, SIGTERM triggers 'save (now) and exit'. Prior to this fix, batch pre-fetching did not check for this sigal, potentially delaying exit considerably. It now pays attention to that. Also, the default behaviour of save-and-exit can now be disabled on the command line with --sigterm exit-immediately.
- Fix the runtime failures for FASTOPT on 32-bit builds (wasm just happens to be 32-bit) because it uses hashing with an inconsistent mix of uint64_t and size_t.

### Changed
- Remove `--clip-gemm` which is obsolete and was never used anyway
- Removed `--optimize` switch, instead we now determine compute type based on binary model.
- Updated SentencePiece repository to version 8336bbd0c1cfba02a879afe625bf1ddaf7cd93c5 from https://github.com/google/sentencepiece.
- Enabled compilation of SentencePiece by default since no dependency on protobuf anymore.
- Changed default value of --sentencepiece-max-lines from 10000000 to 2000000 since apparently the new version doesn't sample automatically anymore (Not quite clear how that affects quality of the vocabulary).
- Change mini-batch-fit search stopping criterion to stop at ideal binary search threshold.
- --metric bleu now always detokenizes SacreBLEU-style if a vocabulary knows how to, use bleu-segmented to compute BLEU on word ids. bleu-detok is now a synonym for bleu.
- Move label-smoothing computation into Cross-entropy node
- Move Simple-WebSocket-Server to submodule
- Python scripts start with #!/usr/bin/env python3 instead of python
- Changed compile flags -Ofast to -O3 and remove --ffinite-math
- Moved old graph groups to depracated folder
- Make cublas and cusparse handle inits lazy to save memory when unused
- Replaced exception-based implementation for type determination in FastOpt::makeScalar

## [1.9.0] - 2020-03-10

### Added
- An option to print cached variables from CMake
- Add support for compiling on Mac (and clang)
- An option for resetting stalled validation metrics
- Add CMAKE options to disable compilation for specific GPU SM types
- An option to print word-level translation scores
- An option to turn off automatic detokenization from SentencePiece
- Separate quantization types for 8-bit FBGEMM for AVX2 and AVX512
- Sequence-level unliklihood training
- Allow file name templated valid-translation-output files
- Support for lexical shortlists in marian-server
- Support for 8-bit matrix multiplication with FBGEMM
- CMakeLists.txt now looks for SSE 4.2
- Purging of finished hypotheses during beam-search. A lot faster for large batches.
- Faster option look-up, up to 20-30% faster translation
- Added --cite and --authors flag
- Added optional support for ccache
- Switch to change abort to exception, only to be used in library mode
- Support for 16-bit packed models with FBGEMM
- Multiple separated parameter types in ExpressionGraph, currently inference-only
- Safe handling of sigterm signal
- Automatic vectorization of elementwise operations on CPU for tensors dims that
  are divisible by 4 (AVX) and 8 (AVX2)
- Replacing std::shared_ptr<T> with custom IntrusivePtr<T> for small objects like
  Tensors, Hypotheses and Expressions.
- Fp16 inference working for translation
- Gradient-checkpointing

### Fixed
- Replace value for INVALID_PATH_SCORE with std::numer_limits<float>::lowest()
  to avoid overflow with long sequences
- Break up potential circular references for GraphGroup*
- Fix empty source batch entries with batch purging
- Clear RNN chache in transformer model, add correct hash functions to nodes
- Gather-operation for all index sizes
- Fix word weighting with max length cropping
- Fixed compilation on CPUs without support for AVX
- FastOpt now reads "n" and "y" values as strings, not as boolean values
- Fixed multiple reduction kernels on GPU
- Fixed guided-alignment training with cross-entropy
- Replace IntrusivePtr with std::uniq_ptr in FastOpt, fixes random segfaults
  due to thread-non-safty of reference counting.
- Make sure that items are 256-byte aligned during saving
- Make explicit matmul functions respect setting of cublasMathMode
- Fix memory mapping for mixed paramter models
- Removed naked pointer and potential memory-leak from file_stream.{cpp,h}
- Compilation for GCC >= 7 due to exception thrown in destructor
- Sort parameters by lexicographical order during allocation to ensure consistent
  memory-layout during allocation, loading, saving.
- Output empty line when input is empty line. Previous behavior might result in
  hallucinated outputs.
- Compilation with CUDA 10.1

### Changed
- Combine two for-loops in nth_element.cpp on CPU
- Revert LayerNorm eps to old position, i.e. sigma' = sqrt(sigma^2 + eps)
- Downgrade NCCL to 2.3.7 as 2.4.2 is buggy (hangs with larger models)
- Return error signal on SIGTERM
- Dropped support for CUDA 8.0, CUDA 9.0 is now minimal requirement
- Removed autotuner for now, will be switched back on later
- Boost depdendency is now optional and only required for marian_server
- Dropped support for g++-4.9
- Simplified file stream and temporary file handling
- Unified node intializers, same function API.
- Remove overstuff/understuff code

## [1.8.0] - 2019-09-04

### Added
- Alias options and new --task option
- Automatic detection of CPU intrisics when building with -arch=native
- First version of BERT-training and BERT-classifier, currently not compatible with TF models
- New reduction operators
- Use Cmake's ExternalProject to build NCCL and potentially other external libs
- Code for Factored Vocabulary, currently not usable yet without outside tools

### Fixed
- Issue with relative paths in automatically generated decoder config files
- Bug with overlapping CXX flags and building spm_train executable
- Compilation with gcc 8
- Overwriting and unsetting vector options
- Windows build with recent changes
- Bug with read-ahead buffer
- Handling of "dump-config: false" in YAML config
- Errors due to warnings
- Issue concerning failed saving with single GPU training and --sync-sgd option.
- NaN problem when training with Tensor Cores on Volta GPUs
- Fix pipe-handling
- Fix compilation with GCC 9.1
- Fix CMake build types

### Changed
- Error message when using left-to-right and right-to-left models together in ensembles
- Regression tests included as a submodule
- Update NCCL to 2.4.2
- Add zlib source to Marian's source tree, builds now as object lib
- -DUSE_STATIC_LIBS=on now also looks for static versions of CUDA libraries
- Include NCCL build from github.com/marian-nmt/nccl and compile within source tree
- Set nearly all warnings as errors for Marian's own targets. Disable warnings for 3rd party
- Refactored beam search

## [1.7.0] - 2018-11-27

### Added
- Word alignment generation in scorer
- Attention output generation in decoder and scorer with `--alignment soft`
- Support for SentencePiece vocabularies and run-time segmentation/desegmentation
- Support for SentencePiece vocabulary training during model training
- Group training files by filename when creating vocabularies for joint vocabularies
- Updated examples
- Synchronous multi-node training (early version)

### Fixed
- Delayed output in line-by-line translation

### Changed
- Generated word alignments include alignments for target EOS tokens
- Boost::program_options has been replaced by another CLI library
- Replace boost::file_system with Pathie
- Expansion of unambiguous command-line arguments is no longer supported

## [1.6.0] - 2018-08-08

### Added
- Faster training (20-30%) by optimizing gradient popagation of biases
- Returning Moses-style hard alignments during decoding single models,
  ensembles and n-best lists
- Hard alignment extraction strategy taking source words that have the
  attention value greater than the threshold
- Refactored sync sgd for easier communication and integration with NCCL
- Smaller memory-overhead for sync-sgd
- NCCL integration (version 2.2.13)
- New binary format for saving/load of models, can be used with _*.bin_
  extension (can be memory mapped)
- Memory-mapping of graphs for inferece with `ExpressionGraph::mmap(const void*
  ptr)` function. (assumes _*.bin_ model is mapped or in buffer)
- Added SRU (--dec-cell sru) and ReLU (--dec-cell relu) cells to inventory of
  RNN cells
- RNN auto-regression layers in transformer (`--transformer-decoder-autreg
  rnn`), work with gru, lstm, tanh, relu, sru cells
- Recurrently stacked layers in transformer (`--transformer-tied-layers 1 1 1 2
  2 2` means 6 layers with 1-3 and 4-6 tied parameters, two groups of
  parameters)
- Seamless training continuation with exponential smoothing

### Fixed
- A couple of bugs in "selection" (transpose, shift, cols, rows) operators
  during back-prob for a very specific case: one of the operators is the first
  operator after a branch, in that case gradient propgation might be
  interrupted. This did not affect any of the existing models as such a case
  was not present, but might have caused future models to not train properly
- Bug in mini-batch-fit, tied embeddings would result in identical embeddings
  in fake source and target batch. Caused under-estimation of memory usage and
  re-allocation

## [1.5.0] - 2018-06-17

### Added
- Average Attention Networks for Transformer model
- 16-bit matrix multiplication on CPU
- Memoization for constant nodes for decoding
- Autotuning for decoding

### Fixed
- GPU decoding optimizations, about 2x faster decoding of transformer models
- Multi-node MPI-based training on GPUs

## [1.4.0] - 2018-03-13

### Added
- Data weighting with `--data-weighting` at sentence or word level
- Persistent SQLite3 corpus storage with `--sqlite file.db`
- Experimental multi-node asynchronous training
- Restoring optimizer and training parameters such as learning rate, validation
  results, etc.
- Experimental multi-CPU training/translation/scoring with `--cpu-threads=N`
- Restoring corpus iteration after training is restarted
- N-best-list scoring in marian-scorer

### Fixed
- Deterministic data shuffling with specific seed for SQLite3 corpus storage
- Mini-batch fitting with binary search for faster fitting
- Better batch packing due to sorting


## [1.3.1] - 2018-02-04

### Fixed
- Missing final validation when done with training
- Differing summaries for marian-scorer when used with multiple GPUs

## [1.3.0] - 2018-01-24

### Added
- SQLite3 based corpus storage for on-disk shuffling etc. with `--sqlite`
- Asynchronous maxi-batch preloading
- Using transpose in SGEMM to tie embeddings in output layer

## [1.2.1] - 2018-01-19

### Fixed
- Use valid-mini-batch size during validation with "translation" instead of
  mini-batch
- Normalize gradients with multi-gpu synchronous SGD
- Fix divergence between saved models and validated models in asynchronous SGD

## [1.2.0] - 2018-01-13

### Added
- Option `--pretrained-model` to be used for network weights initialization
  with a pretrained model
- Version number saved in the model file
- CMake option `-DCOMPILE_SERVER=ON`
- Right-to-left training, scoring, decoding with `--right-left`

### Fixed
- Fixed marian-server compilation with Boost 1.66
- Fixed compilation on g++-4.8.4
- Fixed compilation without marian-server if openssl is not available

## [1.1.3] - 2017-12-06

### Added
- Added back gradient-dropping

### Fixed
- Fixed parameters initialization for `--tied-embeddings` during translation

## [1.1.2] - 2017-12-05

### Fixed
- Fixed ensembling with language model and batched decoding
- Fixed attention reduction kernel with large matrices (added missing
  `syncthreads()`), which should fix stability with large batches and beam-size
  during batched decoding

## [1.1.1] - 2017-11-30

### Added
- Option `--max-length-crop` to be used together with `--max-length N` to crop
  sentences to length N rather than omitting them.
- Experimental model with convolution over input characters

### Fixed
- Fixed a number of bugs for vocabulary and directory handling

## [1.1.0] - 2017-11-21

### Added
- Batched translation for all model types, significant translation speed-up
- Batched translation during validation with translation
- `--maxi-batch-sort` option for `marian-decoder`
- Support for CUBLAS_TENSOR_OP_MATH mode for cublas in cuda 9.0
- The "marian-vocab" tool to create vocabularies

## [1.0.0] - 2017-11-13

### Added
- Multi-gpu validation, scorer and in-training translation
- summary-mode for scorer
- New "transformer" model based on [Attention is all you
  need](https://arxiv.org/abs/1706.03762)
- Options specific for the transformer model
- Linear learning rate warmup with and without initial value
- Cyclic learning rate warmup
- More options for learning rate decay, including: optimizer history reset,
  repeated warmup
- Continuous inverted square root decay of learning (`--lr-decay-inv-sqrt`)
  rate based on number of updates
- Exposed optimizer parameters (e.g. momentum etc. for Adam)
- Version of deep RNN-based models compatible with Nematus (`--type nematus`)
- Synchronous SGD training for multi-gpu (enable with `--sync-sgd`)
- Dynamic construction of complex models with different encoders and decoders,
  currently only available through the C++ API
- Option `--quiet` to suppress output to stderr
- Option to choose different variants of optimization criterion: mean
  cross-entropy, perplexity, cross-entropy sum
- In-process translation for validation, uses the same memory as training
- Label Smoothing
- CHANGELOG.md
- CONTRIBUTING.md
- Swish activation function default for Transformer
  (https://arxiv.org/pdf/1710.05941.pdf)

### Changed
- Changed shape organization to follow numpy.
- Changed option `--moving-average` to `--exponential-smoothing` and inverted
  formula to `s_t = (1 - \alpha) * s_{t-1} + \alpha * x_t`, `\alpha` is now
  `1-e4` by default
- Got rid of thrust for compile-time mathematical expressions
- Changed boolean option `--normalize` to `--normalize [arg=1] (=0)`. New
  behaviour is backwards-compatible and can also be specified as
  `--normalize=0.6`
- Renamed "s2s" binary to "marian-decoder"
- Renamed "rescorer" binary to "marian-scorer"
- Renamed "server" binary to "marian-server"
- Renamed option name `--dynamic-batching` to `--mini-batch-fit`
- Unified cross-entropy-based validation, supports now perplexity and other CE
- Changed `--normalize (bool)` to `--normalize (float)arg`, allow to change
  length normalization weight as `score / pow(length, arg)`

### Removed
- Temporarily removed gradient dropping (`--drop-rate X`) until refactoring.<|MERGE_RESOLUTION|>--- conflicted
+++ resolved
@@ -9,7 +9,6 @@
 ## [Unreleased]
 
 ### Added
-<<<<<<< HEAD
 
 - Includes cub as a dependency
 - Replaces the topK implementation in nth_element.cu and topk.cu
@@ -18,9 +17,7 @@
 - In the general batchedGemm case, reduces the number of memcpy calls from 3 to 1.
 - Rounds the width of input batches to a multiple of 8 when the GPU backend is being used. This is to enable better use of tensorcores on Volta architectures and newer.
 - Places NVIDIA notices to some files
-=======
 - Batches retrieval of logits from the GPU when the --n-best flag is specified.
->>>>>>> f9e11809
 - Local/global sharding with MPI training via `--sharding local`
 - fp16 support for factors.
 - Correct training with fp16 via `--fp16`. 
